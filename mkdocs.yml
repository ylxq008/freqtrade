site_name: Freqtrade
site_url: https://www.freqtrade.io/
repo_url: https://github.com/freqtrade/freqtrade
use_directory_urls: True
nav:
    - Home: index.md
    - Quickstart with Docker: docker_quickstart.md
    - Installation:
        - Linux/MacOS/Raspberry: installation.md
        - Windows: windows_installation.md
    - Freqtrade Basics: bot-basics.md
    - Configuration: configuration.md
    - Strategy Customization: strategy-customization.md
    - Strategy Callbacks: strategy-callbacks.md
    - Stoploss: stoploss.md
    - Plugins: plugins.md
    - Start the bot: bot-usage.md
    - Control the bot:
        - Telegram: telegram-usage.md
        - REST API & FreqUI: rest-api.md
        - Web Hook: webhook-config.md
    - Data Downloading: data-download.md
    - Backtesting: backtesting.md
    - Hyperopt: hyperopt.md
    - Short / Leverage: leverage.md
    - Utility Sub-commands: utils.md
    - Plotting: plotting.md
    - Exchange-specific Notes: exchanges.md
    - Data Analysis:
        - Jupyter Notebooks: data-analysis.md
        - Strategy analysis: strategy_analysis_example.md
        - Backtest analysis: advanced-backtesting.md
    - Advanced Topics:
        - Advanced Post-installation Tasks: advanced-setup.md
        - Advanced Strategy: strategy-advanced.md
        - Advanced Hyperopt: advanced-hyperopt.md
        - FreqAI: freqai.md
<<<<<<< HEAD
=======
        - Edge Positioning: edge.md
>>>>>>> accc629e
        - Sandbox Testing: sandbox-testing.md
    - FAQ: faq.md
    - SQL Cheat-sheet: sql_cheatsheet.md
    - Strategy migration: strategy_migration.md
    - Updating Freqtrade: updating.md
    - Deprecated Features: deprecated.md
    - Contributors Guide: developer.md
theme:
  name: material
  logo: "images/logo.png"
  favicon: "images/logo.png"
  custom_dir: "docs/overrides"
  palette:
    - scheme: default
      primary: "blue grey"
      accent: "tear"
      toggle:
        icon: material/toggle-switch-off-outline
        name: Switch to dark mode
    - scheme: slate
      primary: "blue grey"
      accent: "tear"
      toggle:
        icon: material/toggle-switch
        name: Switch to light mode
extra_css:
  - "stylesheets/ft.extra.css"
extra_javascript:
  - javascripts/config.js
  - https://polyfill.io/v3/polyfill.min.js?features=es6
  - https://cdn.jsdelivr.net/npm/mathjax@3/es5/tex-mml-chtml.js
markdown_extensions:
  - attr_list
  - admonition
  - footnotes
  - codehilite:
      guess_lang: false
  - toc:
      permalink: true
  - pymdownx.arithmatex:
      generic: true
  - pymdownx.details
  - pymdownx.inlinehilite
  - pymdownx.magiclink
  - pymdownx.pathconverter
  - pymdownx.smartsymbols
  - pymdownx.snippets:
      base_path: docs
      check_paths: true
  - pymdownx.superfences
  - pymdownx.tabbed:
      alternate_style: true
  - pymdownx.tasklist:
      custom_checkbox: true
  - pymdownx.tilde
  - mdx_truly_sane_lists<|MERGE_RESOLUTION|>--- conflicted
+++ resolved
@@ -35,10 +35,7 @@
         - Advanced Strategy: strategy-advanced.md
         - Advanced Hyperopt: advanced-hyperopt.md
         - FreqAI: freqai.md
-<<<<<<< HEAD
-=======
         - Edge Positioning: edge.md
->>>>>>> accc629e
         - Sandbox Testing: sandbox-testing.md
     - FAQ: faq.md
     - SQL Cheat-sheet: sql_cheatsheet.md
