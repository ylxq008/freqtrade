--- conflicted
+++ resolved
@@ -213,17 +213,10 @@
 ```
 usage: freqtrade hyperopt [-h] [-i TICKER_INTERVAL] [--timerange TIMERANGE]
                         [--max_open_trades MAX_OPEN_TRADES]
-<<<<<<< HEAD
-                        [--stake_amount STAKE_AMOUNT] [--customhyperopt NAME]
-                        [--eps] [--dmmp] [-e INT]
-                        [-s {all,buy,sell,roi,stoploss} [{all,buy,sell,roi,stoploss} ...]]
-                        [--print-all] [-j JOBS]
-=======
                         [--stake_amount STAKE_AMOUNT] [-r]
                         [--customhyperopt NAME] [--eps] [--dmmp] [-e INT]
                         [-s {all,buy,sell,roi,stoploss} [{all,buy,sell,roi,stoploss} ...]]
-                        [--print-all]
->>>>>>> 4971b9fc
+                        [--print-all] [-j JOBS]
 
 optional arguments:
   -h, --help            show this help message and exit
@@ -235,13 +228,10 @@
                         Specify max_open_trades to use.
   --stake_amount STAKE_AMOUNT
                         Specify stake_amount.
-<<<<<<< HEAD
-=======
   -r, --refresh-pairs-cached
                         Refresh the pairs files in tests/testdata with the
                         latest data from the exchange. Use it if you want to
                         run your optimization commands with up-to-date data.
->>>>>>> 4971b9fc
   --customhyperopt NAME
                         Specify hyperopt class name (default:
                         DefaultHyperOpts).
@@ -257,15 +247,12 @@
                         Specify which parameters to hyperopt. Space separate
                         list. Default: all.
   --print-all           Print all results, not only the best ones.
-<<<<<<< HEAD
   -j JOBS, --job-workers JOBS
                         The number of concurrently running jobs for
                         hyperoptimization (hyperopt worker processes). If -1
                         (default), all CPUs are used, for -2, all CPUs but one
                         are used, etc. If 1 is given, no parallel computing
                         code is used at all.
-=======
->>>>>>> 4971b9fc
 ```
 
 ## Edge commands
