--- conflicted
+++ resolved
@@ -3502,21 +3502,9 @@
     assert trade.is_open is False
     assert trade.exit_reason == ExitType.STOPLOSS_ON_EXCHANGE.value
     assert rpc_mock.call_count == 3
-<<<<<<< HEAD
-    if is_short:
-        assert rpc_mock.call_args_list[0][0][0]['type'] == RPCMessageType.SHORT
-        assert rpc_mock.call_args_list[1][0][0]['type'] == RPCMessageType.SHORT_FILL
-
-    else:
-        assert rpc_mock.call_args_list[0][0][0]['type'] == RPCMessageType.BUY
-        assert rpc_mock.call_args_list[1][0][0]['type'] == RPCMessageType.BUY_FILL
-
-    assert rpc_mock.call_args_list[2][0][0]['type'] == RPCMessageType.SELL
-=======
     assert rpc_mock.call_args_list[0][0][0]['type'] == RPCMessageType.ENTRY
     assert rpc_mock.call_args_list[1][0][0]['type'] == RPCMessageType.ENTRY_FILL
     assert rpc_mock.call_args_list[2][0][0]['type'] == RPCMessageType.EXIT
->>>>>>> 5c019699
 
 
 @pytest.mark.parametrize(
