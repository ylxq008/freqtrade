--- conflicted
+++ resolved
@@ -1920,11 +1920,7 @@
         'pair': 'ETH/BTC',
         'leverage': leverage,
         'stake_amount': 0.01465333,
-<<<<<<< HEAD
-=======
         'direction': entered,
-        # 'stake_amount_fiat': 0.0,
->>>>>>> 5c019699
         'stake_currency': 'BTC',
         'fiat_currency': 'USD',
         'open_rate': 1.099e-05,
