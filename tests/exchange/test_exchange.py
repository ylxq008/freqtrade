--- conflicted
+++ resolved
@@ -3248,26 +3248,6 @@
         exchange.validate_trading_mode_and_collateral(trading_mode, collateral)
 
 
-<<<<<<< HEAD
-def test_get_mark_price():
-    return
-
-
-def test_get_funding_fee_dates():
-    return
-
-
-def test_calculate_funding_fees():
-    return
-
-
-def test__get_funding_rate(default_conf, mocker):
-    return
-
-
-def test__get_funding_fee():
-    return
-=======
 @pytest.mark.parametrize("exchange_name,trading_mode,ccxt_config", [
     ("binance", "spot", {}),
     ("binance", "margin", {"options": {"defaultType": "margin"}}),
@@ -3293,4 +3273,23 @@
     default_conf['collateral'] = 'isolated'
     exchange = get_patched_exchange(mocker, default_conf, id=exchange_name)
     assert exchange._ccxt_config == ccxt_config
->>>>>>> 3fffc315
+
+
+def test_get_mark_price():
+    return
+
+
+def test_get_funding_fee_dates():
+    return
+
+
+def test_calculate_funding_fees():
+    return
+
+
+def test__get_funding_rate(default_conf, mocker):
+    return
+
+
+def test__get_funding_fee():
+    return