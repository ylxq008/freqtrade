--- conflicted
+++ resolved
@@ -3275,26 +3275,6 @@
     assert exchange._ccxt_config == ccxt_config
 
 
-<<<<<<< HEAD
-def test_get_mark_price():
-    return
-
-
-def test_get_funding_fee_dates():
-    return
-
-
-def test_calculate_funding_fees():
-    return
-
-
-def test__get_funding_rate(default_conf, mocker):
-    return
-
-
-def test__get_funding_fee():
-    return
-=======
 @pytest.mark.parametrize('pair,nominal_value,max_lev', [
     ("ETH/BTC", 0.0, 2.0),
     ("TKN/BTC", 100.0, 5.0),
@@ -3306,4 +3286,23 @@
     # Binance has a different method of getting the max leverage
     exchange = get_patched_exchange(mocker, default_conf, id="kraken")
     assert exchange.get_max_leverage(pair, nominal_value) == max_lev
->>>>>>> aed22f7d
+
+
+def test_get_mark_price():
+    return
+
+
+def test_get_funding_fee_dates():
+    return
+
+
+def test_calculate_funding_fees():
+    return
+
+
+def test__get_funding_rate(default_conf, mocker):
+    return
+
+
+def test__get_funding_fee():
+    return