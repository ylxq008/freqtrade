--- conflicted
+++ resolved
@@ -927,14 +927,9 @@
         assert not ln.empty
 
         # assert round(ln.iloc[0]["open"], 6) == round(t["open_rate"], 6)
-<<<<<<< HEAD
-        assert round(ln.iloc[0]["low"].item(), 6) <= round(
-                t["open_rate"], 6) <= round(ln.iloc[0]["high"].item(), 6)
-=======
         assert (
             round(ln.iloc[0]["low"], 6) <= round(t["open_rate"], 6) <= round(ln.iloc[0]["high"], 6)
         )
->>>>>>> 8eda43f6
         # check close trade rate aligns to close rate or is between high and low
         ln1 = data_pair.loc[data_pair["date"] == t["close_date"]]
         if use_detail:
@@ -944,16 +939,11 @@
             assert not ln1.empty
         ln2 = ln1_1m if ln1.empty else ln1
 
-<<<<<<< HEAD
-        assert (round(ln2.iloc[0]["low"].item(), 6) <= round(
-                t["close_rate"], 6) <= round(ln2.iloc[0]["high"].item(), 6))
-=======
         assert (
             round(ln2.iloc[0]["low"], 6)
             <= round(t["close_rate"], 6)
             <= round(ln2.iloc[0]["high"], 6)
         )
->>>>>>> 8eda43f6
 
     assert late_entry > 0
 
