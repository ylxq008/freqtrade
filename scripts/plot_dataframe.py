--- conflicted
+++ resolved
@@ -38,16 +38,6 @@
 from plotly import tools
 from plotly.offline import plot
 
-<<<<<<< HEAD
-import freqtrade.optimize as optimize
-from freqtrade import exchange
-from freqtrade.analyze import Analyze
-from freqtrade.arguments import Arguments
-from freqtrade.configuration import Configuration
-
-logger = logging.getLogger('freqtrade')
-
-=======
 from typing import Dict, List, Any
 from sqlalchemy import create_engine
 
@@ -68,7 +58,6 @@
 logger = logging.getLogger('freqtrade')
 
 
->>>>>>> f9cc150a
 def plot_dataframes_markers(data, fig, args):
     """
         plots additional dataframe markers in the main plot
@@ -80,11 +69,7 @@
 
     if args.plotdataframemarker:
         for x in args.plotdataframemarker:
-<<<<<<< HEAD
-            filter = data[(data[x] == 100 ) | (data[x] == -100) ]
-=======
             filter = data[(data[x] == 100) | (data[x] == -100)]
->>>>>>> f9cc150a
             marker = go.Scatter(
                 x=filter.date,
                 y=filter.low * 0.99,
@@ -158,8 +143,6 @@
             rsi = go.Scattergl(x=data['date'], y=data[x], name=x)
             fig.append_trace(rsi, plotnumber, 1)
 
-<<<<<<< HEAD
-=======
     fig['layout']['shapes'].append(
         {
             'yref': 'y' + str(plotnumber),
@@ -257,7 +240,6 @@
             chart = go.Bar(x=data['date'], y=data[x], name=x)
             fig.append_trace(chart, plotnumber, 1)
 
->>>>>>> f9cc150a
 
 def plot_cci_dataframe(data, fig, args, plotnumber):
     """
@@ -268,13 +250,6 @@
     :param args:
     :return:
     """
-<<<<<<< HEAD
-    if args.plotcci:
-        for x in args.plotcci:
-            chart = go.Scattergl(x=data['date'], y=data[x], name=x)
-            fig.append_trace(chart, plotnumber, 1)
-
-=======
 
     minValue = 0;
     maxValue = 0;
@@ -314,7 +289,6 @@
             'line': {'color': 'gray'}
         }
     )
->>>>>>> f9cc150a
 
 
 def plot_stop_loss_trade(df_sell, fig, analyze, args):
@@ -457,8 +431,6 @@
     if len(dataframe.index) > args.plotticks:
         logger.warning('Ticker contained more than {} candles, clipping.'.format(args.plotticks))
     data = dataframe.tail(args.plotticks)
-<<<<<<< HEAD
-=======
     trades = []
     if args.db_url:
         engine = create_engine('sqlite:///' + args.db_url)
@@ -468,7 +440,6 @@
     if len(dataframe.index) > 750:
         logger.warning('Ticker contained more than 750 candles, clipping.')
     data = dataframe.tail(750)
->>>>>>> f9cc150a
 
     candles = go.Candlestick(
         x=data.date,
@@ -483,7 +454,7 @@
 
     buys = go.Scattergl(
         x=df_buy.date,
-        y=df_buy.close * 0.995,
+        y=df_buy.close,
         mode='markers',
         name='buy',
         marker=dict(
@@ -497,11 +468,7 @@
 
     sells = go.Scatter(
         x=df_sell.date,
-<<<<<<< HEAD
-        y=df_sell.close * 1.01,
-=======
         y=df_sell.close,
->>>>>>> f9cc150a
         mode='markers+text',
         name='sell',
         text=df_sell.profit,
@@ -513,8 +480,6 @@
             color='red',
         )
 
-<<<<<<< HEAD
-=======
     )
 
     trade_buys = go.Scattergl(
@@ -540,7 +505,6 @@
             line=dict(width=2),
             color='red'
         )
->>>>>>> f9cc150a
     )
 
     bb_lower = go.Scatter(
@@ -565,20 +529,6 @@
         fillcolor="rgba(0,176,246,0.2)",
         line={'color': "red"},
     )
-<<<<<<< HEAD
-
-    # ugly hack for now
-    rowWidth = [1]
-    if args.plotvolume:
-        rowWidth.append(1)
-    if args.plotmacd:
-        rowWidth.append(1)
-    if args.plotrsi:
-        rowWidth.append(1)
-    if args.plotcci:
-        rowWidth.append(1)
-
-=======
 
     # ugly hack for now
     rowWidth = [1]
@@ -595,7 +545,6 @@
     if args.plotosc:
         rowWidth.append(1)
 
->>>>>>> f9cc150a
     # standard layout signal + volume
     fig = tools.make_subplots(
         rows=len(rowWidth),
@@ -646,8 +595,6 @@
         plot_cci_dataframe(data, fig, args, subplots)
         fig['layout']['yaxis' + str(subplots)].update(title='CCI')
 
-<<<<<<< HEAD
-=======
     if args.plotosc:
         subplots = subplots + 1
         plot_osc_dataframe(data, fig, args, subplots)
@@ -658,7 +605,6 @@
         plot_cmf_dataframe(data, fig, args, subplots)
         fig['layout']['yaxis' + str(subplots)].update(title='CMF')
 
->>>>>>> f9cc150a
     # updated all the
 
     plot(fig, filename='freqtrade-plot.html')
