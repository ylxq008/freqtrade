--- conflicted
+++ resolved
@@ -40,46 +40,7 @@
 
         model = MultiOutputRegressor(estimator=cbr)
         model.fit(X=X, y=y, sample_weight=sample_weight)  # , eval_set=eval_set)
-<<<<<<< HEAD
         train_score = model.score(X, y)
         test_score = model.score(*eval_set)
         logger.info(f"Train score {train_score}, Test score {test_score}")
-        return model
-
-    def predict(
-        self, unfiltered_dataframe: DataFrame, dk: FreqaiDataKitchen, first: bool = False
-    ) -> Tuple[DataFrame, DataFrame]:
-        """
-        Filter the prediction features data and predict with it.
-        :param: unfiltered_dataframe: Full dataframe for the current backtest period.
-        :return:
-        :pred_df: dataframe containing the predictions
-        :do_predict: np.array of 1s and 0s to indicate places where freqai needed to remove
-        data (NaNs) or felt uncertain about data (PCA and DI index)
-        """
-
-        dk.find_features(unfiltered_dataframe)
-        filtered_dataframe, _ = dk.filter_features(
-            unfiltered_dataframe, dk.training_features_list, training_filter=False
-        )
-        filtered_dataframe = dk.normalize_data_from_metadata(filtered_dataframe)
-        dk.data_dictionary["prediction_features"] = filtered_dataframe
-
-        # optional additional data cleaning/analysis
-        self.data_cleaning_predict(dk, filtered_dataframe)
-
-        predictions = self.model.predict(dk.data_dictionary["prediction_features"])
-        pred_df = DataFrame(predictions, columns=dk.label_list)
-
-        for label in dk.label_list:
-            pred_df[label] = (
-                (pred_df[label] + 1)
-                * (dk.data["labels_max"][label] - dk.data["labels_min"][label])
-                / 2
-            ) + dk.data["labels_min"][label]
-
-        return (pred_df, dk.do_predict)
-=======
-
-        return model
->>>>>>> 8ce6b183
+        return model