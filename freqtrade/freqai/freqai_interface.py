import logging
import threading
import time
from abc import ABC, abstractmethod
from collections import deque
from datetime import datetime, timezone
from pathlib import Path
from typing import Any, Dict, List, Literal, Optional, Tuple

import numpy as np
import pandas as pd
import psutil
from numpy.typing import NDArray
from pandas import DataFrame

from freqtrade.configuration import TimeRange
from freqtrade.constants import Config
from freqtrade.data.dataprovider import DataProvider
from freqtrade.enums import RunMode
from freqtrade.exceptions import OperationalException
from freqtrade.exchange import timeframe_to_seconds
from freqtrade.freqai.data_drawer import FreqaiDataDrawer
from freqtrade.freqai.data_kitchen import FreqaiDataKitchen
from freqtrade.freqai.utils import plot_feature_importance, record_params
from freqtrade.strategy.interface import IStrategy


pd.options.mode.chained_assignment = None
logger = logging.getLogger(__name__)


class IFreqaiModel(ABC):
    """
    Class containing all tools for training and prediction in the strategy.
    Base*PredictionModels inherit from this class.

    Record of contribution:
    FreqAI was developed by a group of individuals who all contributed specific skillsets to the
    project.

    Conception and software development:
    Robert Caulk @robcaulk

    Theoretical brainstorming:
    Elin Törnquist @th0rntwig

    Code review, software architecture brainstorming:
    @xmatthias

    Beta testing and bug reporting:
    @bloodhunter4rc, Salah Lamkadem @ikonx, @ken11o2, @longyu, @paranoidandy, @smidelis, @smarm
    Juha Nykänen @suikula, Wagner Costa @wagnercosta, Johan Vlugt @Jooopieeert
    """

    def __init__(self, config: Config) -> None:

        self.config = config
        self.metadata: Dict[str, Any] = {}
        self.assert_config(self.config)
        self.freqai_info: Dict[str, Any] = config["freqai"]
        self.data_split_parameters: Dict[str, Any] = config.get("freqai", {}).get(
            "data_split_parameters", {})
        self.model_training_parameters: Dict[str, Any] = config.get("freqai", {}).get(
            "model_training_parameters", {})
        self.identifier: str = self.freqai_info.get("identifier", "no_id_provided")
        self.retrain = False
        self.first = True
        self.set_full_path()
        self.follow_mode: bool = self.freqai_info.get("follow_mode", False)
        self.save_backtest_models: bool = self.freqai_info.get("save_backtest_models", True)
        if self.save_backtest_models:
            logger.info('Backtesting module configured to save all models.')

        self.dd = FreqaiDataDrawer(Path(self.full_path), self.config, self.follow_mode)
        # set current candle to arbitrary historical date
        self.current_candle: datetime = datetime.fromtimestamp(637887600, tz=timezone.utc)
        self.dd.current_candle = self.current_candle
        self.scanning = False
        self.ft_params = self.freqai_info["feature_parameters"]
        self.corr_pairlist: List[str] = self.ft_params.get("include_corr_pairlist", [])
        self.keras: bool = self.freqai_info.get("keras", False)
        if self.keras and self.ft_params.get("DI_threshold", 0):
            self.ft_params["DI_threshold"] = 0
            logger.warning("DI threshold is not configured for Keras models yet. Deactivating.")
        self.CONV_WIDTH = self.freqai_info.get('conv_width', 1)
        if self.ft_params.get("inlier_metric_window", 0):
            self.CONV_WIDTH = self.ft_params.get("inlier_metric_window", 0) * 2
        self.pair_it = 0
        self.pair_it_train = 0
        self.total_pairs = len(self.config.get("exchange", {}).get("pair_whitelist"))
        self.train_queue = self._set_train_queue()
        self.inference_time: float = 0
        self.train_time: float = 0
        self.begin_time: float = 0
        self.begin_time_train: float = 0
        self.base_tf_seconds = timeframe_to_seconds(self.config['timeframe'])
        self.continual_learning = self.freqai_info.get('continual_learning', False)
        self.plot_features = self.ft_params.get("plot_feature_importances", 0)
        self.corr_dataframes: Dict[str, DataFrame] = {}
        # get_corr_dataframes is controlling the caching of corr_dataframes
        # for improved performance. Careful with this boolean.
        self.get_corr_dataframes: bool = True
        self._threads: List[threading.Thread] = []
        self._stop_event = threading.Event()
<<<<<<< HEAD
        self.metadata = self.dd.load_global_metadata_from_disk()
=======
        self.data_provider: Optional[DataProvider] = None
        self.max_system_threads = max(int(psutil.cpu_count() * 2 - 2), 1)
>>>>>>> 066d040f

        record_params(config, self.full_path)

    def __getstate__(self):
        """
        Return an empty state to be pickled in hyperopt
        """
        return ({})

    def assert_config(self, config: Config) -> None:

        if not config.get("freqai", {}):
            raise OperationalException("No freqai parameters found in configuration file.")

    def start(self, dataframe: DataFrame, metadata: dict, strategy: IStrategy) -> DataFrame:
        """
        Entry point to the FreqaiModel from a specific pair, it will train a new model if
        necessary before making the prediction.

        :param dataframe: Full dataframe coming from strategy - it contains entire
                           backtesting timerange + additional historical data necessary to train
        the model.
        :param metadata: pair metadata coming from strategy.
        :param strategy: Strategy to train on
        """

        self.live = strategy.dp.runmode in (RunMode.DRY_RUN, RunMode.LIVE)
        self.dd.set_pair_dict_info(metadata)
        self.data_provider = strategy.dp

        if self.live:
            self.inference_timer('start')
            self.dk = FreqaiDataKitchen(self.config, self.live, metadata["pair"])
            dk = self.start_live(dataframe, metadata, strategy, self.dk)
            dataframe = dk.remove_features_from_df(dk.return_dataframe)

        # For backtesting, each pair enters and then gets trained for each window along the
        # sliding window defined by "train_period_days" (training window) and "live_retrain_hours"
        # (backtest window, i.e. window immediately following the training window).
        # FreqAI slides the window and sequentially builds the backtesting results before returning
        # the concatenated results for the full backtesting period back to the strategy.
        elif not self.follow_mode:
            self.dk = FreqaiDataKitchen(self.config, self.live, metadata["pair"])
            if self.dk.backtest_live_models:
                logger.info(
                    "Backtesting using historic predictions (live models)")
            else:
                logger.info(f"Training {len(self.dk.training_timeranges)} timeranges")
            dataframe = self.dk.use_strategy_to_populate_indicators(
                strategy, prediction_dataframe=dataframe, pair=metadata["pair"]
            )
            if not self.config.get("freqai_backtest_live_models", False):
                dk = self.start_backtesting(dataframe, metadata, self.dk)
                dataframe = dk.remove_features_from_df(dk.return_dataframe)
            else:
                dk = self.start_backtesting_from_historic_predictions(
                    dataframe, metadata, self.dk)
                dataframe = dk.return_dataframe

        self.clean_up()
        if self.live:
            self.inference_timer('stop', metadata["pair"])
            self.set_start_dry_live_date(dataframe)

        return dataframe

    def clean_up(self):
        """
        Objects that should be handled by GC already between coins, but
        are explicitly shown here to help demonstrate the non-persistence of these
        objects.
        """
        self.model = None
        self.dk = None

    def _on_stop(self):
        """
        Callback for Subclasses to override to include logic for shutting down resources
        when SIGINT is sent.
        """
        return

    def shutdown(self):
        """
        Cleans up threads on Shutdown, set stop event. Join threads to wait
        for current training iteration.
        """
        logger.info("Stopping FreqAI")
        self._stop_event.set()

        self.data_provider = None
        self._on_stop()

        logger.info("Waiting on Training iteration")
        for _thread in self._threads:
            _thread.join()

    def start_scanning(self, *args, **kwargs) -> None:
        """
        Start `self._start_scanning` in a separate thread
        """
        _thread = threading.Thread(target=self._start_scanning, args=args, kwargs=kwargs)
        self._threads.append(_thread)
        _thread.start()

    def _start_scanning(self, strategy: IStrategy) -> None:
        """
        Function designed to constantly scan pairs for retraining on a separate thread (intracandle)
        to improve model youth. This function is agnostic to data preparation/collection/storage,
        it simply trains on what ever data is available in the self.dd.
        :param strategy: IStrategy = The user defined strategy class
        """
        while not self._stop_event.is_set():
            time.sleep(1)
            pair = self.train_queue[0]

            # ensure pair is avaialble in dp
            if pair not in strategy.dp.current_whitelist():
                self.train_queue.popleft()
                logger.warning(f'{pair} not in current whitelist, removing from train queue.')
                continue

            (_, trained_timestamp, _) = self.dd.get_pair_dict_info(pair)

            dk = FreqaiDataKitchen(self.config, self.live, pair)
            (
                retrain,
                new_trained_timerange,
                data_load_timerange,
            ) = dk.check_if_new_training_required(trained_timestamp)

            if retrain:
                self.train_timer('start')
                dk.set_paths(pair, new_trained_timerange.stopts)
                try:
                    self.extract_data_and_train_model(
                        new_trained_timerange, pair, strategy, dk, data_load_timerange
                    )
                except Exception as msg:
                    logger.warning(f"Training {pair} raised exception {msg.__class__.__name__}. "
                                   f"Message: {msg}, skipping.")

                self.train_timer('stop', pair)

                # only rotate the queue after the first has been trained.
                self.train_queue.rotate(-1)

                self.dd.save_historic_predictions_to_disk()
                if self.freqai_info.get('write_metrics_to_disk', False):
                    self.dd.save_metric_tracker_to_disk()

    def start_backtesting(
        self, dataframe: DataFrame, metadata: dict, dk: FreqaiDataKitchen
    ) -> FreqaiDataKitchen:
        """
        The main broad execution for backtesting. For backtesting, each pair enters and then gets
        trained for each window along the sliding window defined by "train_period_days"
        (training window) and "backtest_period_days" (backtest window, i.e. window immediately
        following the training window). FreqAI slides the window and sequentially builds
        the backtesting results before returning the concatenated results for the full
        backtesting period back to the strategy.
        :param dataframe: DataFrame = strategy passed dataframe
        :param metadata: Dict = pair metadata
        :param dk: FreqaiDataKitchen = Data management/analysis tool associated to present pair only
        :return:
            FreqaiDataKitchen = Data management/analysis tool associated to present pair only
        """

        self.pair_it += 1
        train_it = 0
        dk.load_prediction_pair_file()
        # Loop enforcing the sliding window training/backtesting paradigm
        # tr_train is the training time range e.g. 1 historical month
        # tr_backtest is the backtesting time range e.g. the week directly
        # following tr_train. Both of these windows slide through the
        # entire backtest
        for tr_train, tr_backtest in zip(dk.training_timeranges, dk.backtesting_timeranges):
            pair = metadata["pair"]
            (_, _, _) = self.dd.get_pair_dict_info(pair)
            train_it += 1
            total_trains = len(dk.backtesting_timeranges)
            self.training_timerange = tr_train
            dataframe_train = dk.slice_dataframe(tr_train, dataframe)
            dataframe_backtest = dk.slice_dataframe(tr_backtest, dataframe)

            if not self.ensure_data_exists(dataframe_backtest, tr_backtest, pair):
                continue

            self.log_backtesting_progress(tr_train, pair, train_it, total_trains)

            timestamp_model_id = int(tr_train.stopts)
            if dk.backtest_live_models:
                timestamp_model_id = int(tr_backtest.startts)

            dk.set_paths(pair, timestamp_model_id)

            dk.set_new_model_names(pair, timestamp_model_id)

            if dk.check_if_backtest_prediction_is_valid(len(dataframe_backtest)):
                self.dd.load_metadata(dk)
                dk.find_features(dataframe_train)
                self.check_if_feature_list_matches_strategy(dk)
                append_df = dk.get_backtesting_prediction()
                dk.append_predictions(append_df)
            else:
                if not self.model_exists(dk):
                    dk.find_features(dataframe_train)
                    dk.find_labels(dataframe_train)
                    self.model = self.train(dataframe_train, pair, dk)
                    self.dd.pair_dict[pair]["trained_timestamp"] = int(
                        tr_train.stopts)
                    if self.plot_features:
                        plot_feature_importance(self.model, pair, dk, self.plot_features)
                    if self.save_backtest_models:
                        logger.info('Saving backtest model to disk.')
                        self.dd.save_data(self.model, pair, dk)
                    else:
                        logger.info('Saving metadata to disk.')
                        self.dd.save_metadata(dk)
                else:
                    self.model = self.dd.load_data(pair, dk)

                pred_df, do_preds = self.predict(dataframe_backtest, dk)
                append_df = dk.get_predictions_to_append(pred_df, do_preds, dataframe_backtest)
                dk.append_predictions(append_df)
                dk.save_backtesting_prediction(append_df)

        self.backtesting_fit_live_predictions(dk)
        dk.fill_predictions(dataframe)

        return dk

    def start_backtesting_from_historic_predictions(
        self, dataframe: DataFrame, metadata: dict, dk: FreqaiDataKitchen
    ) -> FreqaiDataKitchen:
        """
        :param dataframe: DataFrame = strategy passed dataframe
        :param metadata: Dict = pair metadata
        :param dk: FreqaiDataKitchen = Data management/analysis tool associated to present pair only
        :return:
            FreqaiDataKitchen = Data management/analysis tool associated to present pair only
        """
        pair = metadata["pair"]
        dk.return_dataframe = dataframe
        saved_dataframe = self.dd.historic_predictions[pair]
        columns_to_drop = list(set(saved_dataframe.columns).intersection(
            dk.return_dataframe.columns))
        dk.return_dataframe = dk.return_dataframe.drop(columns=list(columns_to_drop))
        dk.return_dataframe = pd.merge(
            dk.return_dataframe, saved_dataframe, how='left', left_on='date', right_on="date_pred")
        # dk.return_dataframe = dk.return_dataframe[saved_dataframe.columns].fillna(0)
        return dk

    def start_live(
        self, dataframe: DataFrame, metadata: dict, strategy: IStrategy, dk: FreqaiDataKitchen
    ) -> FreqaiDataKitchen:
        """
        The main broad execution for dry/live. This function will check if a retraining should be
        performed, and if so, retrain and reset the model.
        :param dataframe: DataFrame = strategy passed dataframe
        :param metadata: Dict = pair metadata
        :param strategy: IStrategy = currently employed strategy
        dk: FreqaiDataKitchen = Data management/analysis tool associated to present pair only
        :returns:
        dk: FreqaiDataKitchen = Data management/analysis tool associated to present pair only
        """

        # update follower
        if self.follow_mode:
            self.dd.update_follower_metadata()

        # get the model metadata associated with the current pair
        (_, trained_timestamp, return_null_array) = self.dd.get_pair_dict_info(metadata["pair"])

        # if the metadata doesn't exist, the follower returns null arrays to strategy
        if self.follow_mode and return_null_array:
            logger.info("Returning null array from follower to strategy")
            self.dd.return_null_values_to_strategy(dataframe, dk)
            return dk

        # append the historic data once per round
        if self.dd.historic_data:
            self.dd.update_historic_data(strategy, dk)
            logger.debug(f'Updating historic data on pair {metadata["pair"]}')
            self.track_current_candle()

        if not self.follow_mode:

            (_, new_trained_timerange, data_load_timerange) = dk.check_if_new_training_required(
                trained_timestamp
            )
            dk.set_paths(metadata["pair"], new_trained_timerange.stopts)

            # load candle history into memory if it is not yet.
            if not self.dd.historic_data:
                self.dd.load_all_pair_histories(data_load_timerange, dk)

            if not self.scanning:
                self.scanning = True
                self.start_scanning(strategy)

        elif self.follow_mode:
            dk.set_paths(metadata["pair"], trained_timestamp)
            logger.info(
                "FreqAI instance set to follow_mode, finding existing pair "
                f"using { self.identifier }"
            )

        # load the model and associated data into the data kitchen
        self.model = self.dd.load_data(metadata["pair"], dk)

        dataframe = dk.use_strategy_to_populate_indicators(
            strategy, prediction_dataframe=dataframe, pair=metadata["pair"],
            do_corr_pairs=self.get_corr_dataframes
        )

        if not self.model:
            logger.warning(
                f"No model ready for {metadata['pair']}, returning null values to strategy."
            )
            self.dd.return_null_values_to_strategy(dataframe, dk)
            return dk

        if self.corr_pairlist:
            dataframe = self.cache_corr_pairlist_dfs(dataframe, dk)

        dk.find_labels(dataframe)

        self.build_strategy_return_arrays(dataframe, dk, metadata["pair"], trained_timestamp)

        return dk

    def build_strategy_return_arrays(
        self, dataframe: DataFrame, dk: FreqaiDataKitchen, pair: str, trained_timestamp: int
    ) -> None:

        # hold the historical predictions in memory so we are sending back
        # correct array to strategy

        if pair not in self.dd.model_return_values:
            # first predictions are made on entire historical candle set coming from strategy. This
            # allows FreqUI to show full return values.
            pred_df, do_preds = self.predict(dataframe, dk)
            if pair not in self.dd.historic_predictions:
                self.set_initial_historic_predictions(pred_df, dk, pair, dataframe)
            self.dd.set_initial_return_values(pair, pred_df)

            dk.return_dataframe = self.dd.attach_return_values_to_return_dataframe(pair, dataframe)
            return
        elif self.dk.check_if_model_expired(trained_timestamp):
            pred_df = DataFrame(np.zeros((2, len(dk.label_list))), columns=dk.label_list)
            do_preds = np.ones(2, dtype=np.int_) * 2
            dk.DI_values = np.zeros(2)
            logger.warning(
                f"Model expired for {pair}, returning null values to strategy. Strategy "
                "construction should take care to consider this event with "
                "prediction == 0 and do_predict == 2"
            )
        else:
            # remaining predictions are made only on the most recent candles for performance and
            # historical accuracy reasons.
            pred_df, do_preds = self.predict(dataframe.iloc[-self.CONV_WIDTH:], dk, first=False)

        if self.freqai_info.get('fit_live_predictions_candles', 0) and self.live:
            self.fit_live_predictions(dk, pair)
        self.dd.append_model_predictions(pair, pred_df, do_preds, dk, dataframe)
        dk.return_dataframe = self.dd.attach_return_values_to_return_dataframe(pair, dataframe)

        return

    def check_if_feature_list_matches_strategy(
        self, dk: FreqaiDataKitchen
    ) -> None:
        """
        Ensure user is passing the proper feature set if they are reusing an `identifier` pointing
        to a folder holding existing models.
        :param dataframe: DataFrame = strategy provided dataframe
        :param dk: FreqaiDataKitchen = non-persistent data container/analyzer for
                   current coin/bot loop
        """

        if "training_features_list_raw" in dk.data:
            feature_list = dk.data["training_features_list_raw"]
        else:
            feature_list = dk.data['training_features_list']

        if dk.training_features_list != feature_list:
            raise OperationalException(
                "Trying to access pretrained model with `identifier` "
                "but found different features furnished by current strategy."
                "Change `identifier` to train from scratch, or ensure the"
                "strategy is furnishing the same features as the pretrained"
                "model. In case of --strategy-list, please be aware that FreqAI "
                "requires all strategies to maintain identical "
                "populate_any_indicator() functions"
            )

    def data_cleaning_train(self, dk: FreqaiDataKitchen) -> None:
        """
        Base data cleaning method for train.
        Functions here improve/modify the input data by identifying outliers,
        computing additional metrics, adding noise, reducing dimensionality etc.
        """

        ft_params = self.freqai_info["feature_parameters"]

        if ft_params.get('inlier_metric_window', 0):
            dk.compute_inlier_metric(set_='train')
            if self.freqai_info["data_split_parameters"]["test_size"] > 0:
                dk.compute_inlier_metric(set_='test')

        if ft_params.get(
            "principal_component_analysis", False
        ):
            dk.principal_component_analysis()

        if ft_params.get("use_SVM_to_remove_outliers", False):
            dk.use_SVM_to_remove_outliers(predict=False)

        if ft_params.get("DI_threshold", 0):
            dk.data["avg_mean_dist"] = dk.compute_distances()

        if ft_params.get("use_DBSCAN_to_remove_outliers", False):
            if dk.pair in self.dd.old_DBSCAN_eps:
                eps = self.dd.old_DBSCAN_eps[dk.pair]
            else:
                eps = None
            dk.use_DBSCAN_to_remove_outliers(predict=False, eps=eps)
            self.dd.old_DBSCAN_eps[dk.pair] = dk.data['DBSCAN_eps']

        if self.freqai_info["feature_parameters"].get('noise_standard_deviation', 0):
            dk.add_noise_to_training_features()

    def data_cleaning_predict(self, dk: FreqaiDataKitchen) -> None:
        """
        Base data cleaning method for predict.
        Functions here are complementary to the functions of data_cleaning_train.
        """
        ft_params = self.freqai_info["feature_parameters"]

        # ensure user is feeding the correct indicators to the model
        self.check_if_feature_list_matches_strategy(dk)

        if ft_params.get('inlier_metric_window', 0):
            dk.compute_inlier_metric(set_='predict')

        if ft_params.get(
            "principal_component_analysis", False
        ):
            dk.pca_transform(dk.data_dictionary['prediction_features'])

        if ft_params.get("use_SVM_to_remove_outliers", False):
            dk.use_SVM_to_remove_outliers(predict=True)

        if ft_params.get("DI_threshold", 0):
            dk.check_if_pred_in_training_spaces()

        if ft_params.get("use_DBSCAN_to_remove_outliers", False):
            dk.use_DBSCAN_to_remove_outliers(predict=True)

    def model_exists(self, dk: FreqaiDataKitchen) -> bool:
        """
        Given a pair and path, check if a model already exists
        :param pair: pair e.g. BTC/USD
        :param path: path to model
        :return:
        :boolean: whether the model file exists or not.
        """
        path_to_modelfile = Path(dk.data_path / f"{dk.model_filename}_model.joblib")
        file_exists = path_to_modelfile.is_file()
        if file_exists:
            logger.info("Found model at %s", dk.data_path / dk.model_filename)
        else:
            logger.info("Could not find model at %s", dk.data_path / dk.model_filename)
        return file_exists

    def set_full_path(self) -> None:
        """
        Creates and sets the full path for the identifier
        """
        self.full_path = Path(
            self.config["user_data_dir"] / "models" / f"{self.identifier}"
        )
        self.full_path.mkdir(parents=True, exist_ok=True)

    def extract_data_and_train_model(
        self,
        new_trained_timerange: TimeRange,
        pair: str,
        strategy: IStrategy,
        dk: FreqaiDataKitchen,
        data_load_timerange: TimeRange,
    ):
        """
        Retrieve data and train model.
        :param new_trained_timerange: TimeRange = the timerange to train the model on
        :param metadata: dict = strategy provided metadata
        :param strategy: IStrategy = user defined strategy object
        :param dk: FreqaiDataKitchen = non-persistent data container for current coin/loop
        :param data_load_timerange: TimeRange = the amount of data to be loaded
                                    for populate_any_indicators
                                    (larger than new_trained_timerange so that
                                    new_trained_timerange does not contain any NaNs)
        """

        corr_dataframes, base_dataframes = self.dd.get_base_and_corr_dataframes(
            data_load_timerange, pair, dk
        )

        unfiltered_dataframe = dk.use_strategy_to_populate_indicators(
            strategy, corr_dataframes, base_dataframes, pair
        )

        unfiltered_dataframe = dk.slice_dataframe(new_trained_timerange, unfiltered_dataframe)

        # find the features indicated by strategy and store in datakitchen
        dk.find_features(unfiltered_dataframe)
        dk.find_labels(unfiltered_dataframe)

        model = self.train(unfiltered_dataframe, pair, dk)

        self.dd.pair_dict[pair]["trained_timestamp"] = new_trained_timerange.stopts
        dk.set_new_model_names(pair, new_trained_timerange.stopts)
        self.dd.save_data(model, pair, dk)

        if self.plot_features:
            plot_feature_importance(model, pair, dk, self.plot_features)

        if self.freqai_info.get("purge_old_models", False):
            self.dd.purge_old_models()

    def set_initial_historic_predictions(
        self, pred_df: DataFrame, dk: FreqaiDataKitchen, pair: str, strat_df: DataFrame
    ) -> None:
        """
        This function is called only if the datadrawer failed to load an
        existing set of historic predictions. In this case, it builds
        the structure and sets fake predictions off the first training
        data. After that, FreqAI will append new real predictions to the
        set of historic predictions.

        These values are used to generate live statistics which can be used
        in the strategy for adaptive values. E.g. &*_mean/std are quantities
        that can computed based on live predictions from the set of historical
        predictions. Those values can be used in the user strategy to better
        assess prediction rarity, and thus wait for probabilistically favorable
        entries relative to the live historical predictions.

        If the user reuses an identifier on a subsequent instance,
        this function will not be called. In that case, "real" predictions
        will be appended to the loaded set of historic predictions.
        :param df: DataFrame = the dataframe containing the training feature data
        :param model: Any = A model which was `fit` using a common library such as
                      catboost or lightgbm
        :param dk: FreqaiDataKitchen = object containing methods for data analysis
        :param pair: str = current pair
        """

        self.dd.historic_predictions[pair] = pred_df
        hist_preds_df = self.dd.historic_predictions[pair]

        for label in hist_preds_df.columns:
            if hist_preds_df[label].dtype == object:
                continue
            hist_preds_df[f'{label}_mean'] = 0
            hist_preds_df[f'{label}_std'] = 0

        hist_preds_df['do_predict'] = 0

        if self.freqai_info['feature_parameters'].get('DI_threshold', 0) > 0:
            hist_preds_df['DI_values'] = 0

        for return_str in dk.data['extra_returns_per_train']:
            hist_preds_df[return_str] = dk.data['extra_returns_per_train'][return_str]

        hist_preds_df['close_price'] = strat_df['close']
        hist_preds_df['date_pred'] = strat_df['date']

        # # for keras type models, the conv_window needs to be prepended so
        # # viewing is correct in frequi
        if self.freqai_info.get('keras', False) or self.ft_params.get('inlier_metric_window', 0):
            n_lost_points = self.freqai_info.get('conv_width', 2)
            zeros_df = DataFrame(np.zeros((n_lost_points, len(hist_preds_df.columns))),
                                 columns=hist_preds_df.columns)
            self.dd.historic_predictions[pair] = pd.concat(
                [zeros_df, hist_preds_df], axis=0, ignore_index=True)

    def fit_live_predictions(self, dk: FreqaiDataKitchen, pair: str) -> None:
        """
        Fit the labels with a gaussian distribution
        """
        import scipy as spy

        # add classes from classifier label types if used
        full_labels = dk.label_list + dk.unique_class_list

        num_candles = self.freqai_info.get("fit_live_predictions_candles", 100)
        dk.data["labels_mean"], dk.data["labels_std"] = {}, {}
        for label in full_labels:
            if self.dd.historic_predictions[dk.pair][label].dtype == object:
                continue
            f = spy.stats.norm.fit(
                self.dd.historic_predictions[dk.pair][label].fillna(0).tail(num_candles))
            dk.data["labels_mean"][label], dk.data["labels_std"][label] = f[0], f[1]

        return

    def inference_timer(self, do: Literal['start', 'stop'] = 'start', pair: str = ''):
        """
        Timer designed to track the cumulative time spent in FreqAI for one pass through
        the whitelist. This will check if the time spent is more than 1/4 the time
        of a single candle, and if so, it will warn the user of degraded performance
        """
        if do == 'start':
            self.pair_it += 1
            self.begin_time = time.time()
        elif do == 'stop':
            end = time.time()
            time_spent = (end - self.begin_time)
            if self.freqai_info.get('write_metrics_to_disk', False):
                self.dd.update_metric_tracker('inference_time', time_spent, pair)
            self.inference_time += time_spent
            if self.pair_it == self.total_pairs:
                logger.info(
                    f'Total time spent inferencing pairlist {self.inference_time:.2f} seconds')
                if self.inference_time > 0.25 * self.base_tf_seconds:
                    logger.warning("Inference took over 25% of the candle time. Reduce pairlist to"
                                   " avoid blinding open trades and degrading performance.")
                self.pair_it = 0
                self.inference_time = 0
        return

    def train_timer(self, do: Literal['start', 'stop'] = 'start', pair: str = ''):
        """
        Timer designed to track the cumulative time spent training the full pairlist in
        FreqAI.
        """
        if do == 'start':
            self.pair_it_train += 1
            self.begin_time_train = time.time()
        elif do == 'stop':
            end = time.time()
            time_spent = (end - self.begin_time_train)
            if self.freqai_info.get('write_metrics_to_disk', False):
                self.dd.collect_metrics(time_spent, pair)

            self.train_time += time_spent
            if self.pair_it_train == self.total_pairs:
                logger.info(
                    f'Total time spent training pairlist {self.train_time:.2f} seconds')
                self.pair_it_train = 0
                self.train_time = 0
        return

    def get_init_model(self, pair: str) -> Any:
        if pair not in self.dd.model_dictionary or not self.continual_learning:
            init_model = None
        else:
            init_model = self.dd.model_dictionary[pair]

        return init_model

    def _set_train_queue(self):
        """
        Sets train queue from existing train timestamps if they exist
        otherwise it sets the train queue based on the provided whitelist.
        """
        current_pairlist = self.config.get("exchange", {}).get("pair_whitelist")
        if not self.dd.pair_dict:
            logger.info('Set fresh train queue from whitelist. '
                        f'Queue: {current_pairlist}')
            return deque(current_pairlist)

        best_queue = deque()

        pair_dict_sorted = sorted(self.dd.pair_dict.items(),
                                  key=lambda k: k[1]['trained_timestamp'])
        for pair in pair_dict_sorted:
            if pair[0] in current_pairlist:
                best_queue.append(pair[0])
        for pair in current_pairlist:
            if pair not in best_queue:
                best_queue.appendleft(pair)

        logger.info('Set existing queue from trained timestamps. '
                    f'Best approximation queue: {best_queue}')
        return best_queue

    def cache_corr_pairlist_dfs(self, dataframe: DataFrame, dk: FreqaiDataKitchen) -> DataFrame:
        """
        Cache the corr_pairlist dfs to speed up performance for subsequent pairs during the
        current candle.
        :param dataframe: strategy fed dataframe
        :param dk: datakitchen object for current asset
        :return: dataframe to attach/extract cached corr_pair dfs to/from.
        """

        if self.get_corr_dataframes:
            self.corr_dataframes = dk.extract_corr_pair_columns_from_populated_indicators(dataframe)
            if not self.corr_dataframes:
                logger.warning("Couldn't cache corr_pair dataframes for improved performance. "
                               "Consider ensuring that the full coin/stake, e.g. XYZ/USD, "
                               "is included in the column names when you are creating features "
                               "in `populate_any_indicators()`.")
            self.get_corr_dataframes = not bool(self.corr_dataframes)
        elif self.corr_dataframes:
            dataframe = dk.attach_corr_pair_columns(
                dataframe, self.corr_dataframes, dk.pair)

        return dataframe

    def track_current_candle(self):
        """
        Checks if the latest candle appended by the datadrawer is
        equivalent to the latest candle seen by FreqAI. If not, it
        asks to refresh the cached corr_dfs, and resets the pair
        counter.
        """
        if self.dd.current_candle > self.current_candle:
            self.get_corr_dataframes = True
            self.pair_it = 1
            self.current_candle = self.dd.current_candle

    def ensure_data_exists(self, dataframe_backtest: DataFrame,
                           tr_backtest: TimeRange, pair: str) -> bool:
        """
        Check if the dataframe is empty, if not, report useful information to user.
        :param dataframe_backtest: the backtesting dataframe, maybe empty.
        :param tr_backtest: current backtesting timerange.
        :param pair: current pair
        :return: if the data exists or not
        """
        if self.config.get("freqai_backtest_live_models", False) and len(dataframe_backtest) == 0:
            logger.info(f"No data found for pair {pair} from "
                        f"from { tr_backtest.start_fmt} to {tr_backtest.stop_fmt}. "
                        "Probably more than one training within the same candle period.")
            return False
        return True

    def log_backtesting_progress(self, tr_train: TimeRange, pair: str,
                                 train_it: int, total_trains: int):
        """
        Log the backtesting progress so user knows how many pairs have been trained and
        how many more pairs/trains remain.
        :param tr_train: the training timerange
        :param train_it: the train iteration for the current pair (the sliding window progress)
        :param pair: the current pair
        :param total_trains: total trains (total number of slides for the sliding window)
        """
        if not self.config.get("freqai_backtest_live_models", False):
            logger.info(
                f"Training {pair}, {self.pair_it}/{self.total_pairs} pairs"
                f" from {tr_train.start_fmt} "
                f"to {tr_train.stop_fmt}, {train_it}/{total_trains} "
                "trains"
            )

    def backtesting_fit_live_predictions(self, dk: FreqaiDataKitchen):
        """
        Apply fit_live_predictions function in backtesting with a dummy historic_predictions
        The loop is required to simulate dry/live operation, as it is not possible to predict
        the type of logic implemented by the user.
        :param dk: datakitchen object
        """
        fit_live_predictions_candles = self.freqai_info.get("fit_live_predictions_candles", 0)
        if fit_live_predictions_candles:
            label_columns = [col for col in dk.full_df.columns if (
                col.startswith("&") and
                not (col.startswith("&") and col.endswith("_mean")) and
                not (col.startswith("&") and col.endswith("_std")) and
                col not in self.dk.data["extra_returns_per_train"])
            ]

            for index in range(len(dk.full_df)):
                if index >= fit_live_predictions_candles:
                    self.dd.historic_predictions[self.dk.pair] = (
                        dk.full_df.iloc[index - fit_live_predictions_candles:index])
                    self.fit_live_predictions(self.dk, self.dk.pair)
                    for label in label_columns:
                        if dk.full_df[label].dtype == object:
                            continue
                        if "labels_mean" in self.dk.data:
                            dk.full_df.at[index, f"{label}_mean"] = (
                                self.dk.data["labels_mean"][label])
                        if "labels_std" in self.dk.data:
                            dk.full_df.at[index, f"{label}_std"] = self.dk.data["labels_std"][label]

                    for extra_col in self.dk.data["extra_returns_per_train"]:
                        dk.full_df.at[index, f"{extra_col}"] = (
                            self.dk.data["extra_returns_per_train"][extra_col])

        return

    def update_metadata(self, metadata: Dict[str, Any]):
        """
        Update global metadata and save the updated json file
        :param metadata: new global metadata dict
        """
        self.dd.save_global_metadata_to_disk(metadata)
        self.metadata = metadata

    def set_start_dry_live_date(self, live_dataframe: DataFrame):
        key_name = "start_dry_live_date"
        if key_name not in self.metadata:
            metadata = self.metadata
            metadata[key_name] = int(
                pd.to_datetime(live_dataframe.tail(1)["date"].values[0]).timestamp())
            self.update_metadata(metadata)

    # Following methods which are overridden by user made prediction models.
    # See freqai/prediction_models/CatboostPredictionModel.py for an example.

    @abstractmethod
    def train(self, unfiltered_df: DataFrame, pair: str,
              dk: FreqaiDataKitchen, **kwargs) -> Any:
        """
        Filter the training data and train a model to it. Train makes heavy use of the datahandler
        for storing, saving, loading, and analyzing the data.
        :param unfiltered_df: Full dataframe for the current training period
        :param metadata: pair metadata from strategy.
        :return: Trained model which can be used to inference (self.predict)
        """

    @abstractmethod
    def fit(self, data_dictionary: Dict[str, Any], dk: FreqaiDataKitchen, **kwargs) -> Any:
        """
        Most regressors use the same function names and arguments e.g. user
        can drop in LGBMRegressor in place of CatBoostRegressor and all data
        management will be properly handled by Freqai.
        :param data_dictionary: Dict = the dictionary constructed by DataHandler to hold
                                all the training and test data/labels.
        """

        return

    @abstractmethod
    def predict(
        self, unfiltered_df: DataFrame, dk: FreqaiDataKitchen, **kwargs
    ) -> Tuple[DataFrame, NDArray[np.int_]]:
        """
        Filter the prediction features data and predict with it.
        :param unfiltered_df: Full dataframe for the current backtest period.
        :param dk: FreqaiDataKitchen = Data management/analysis tool associated to present pair only
        :param first: boolean = whether this is the first prediction or not.
        :return:
        :predictions: np.array of predictions
        :do_predict: np.array of 1s and 0s to indicate places where freqai needed to remove
        data (NaNs) or felt uncertain about data (i.e. SVM and/or DI index)
        """<|MERGE_RESOLUTION|>--- conflicted
+++ resolved
@@ -102,12 +102,9 @@
         self.get_corr_dataframes: bool = True
         self._threads: List[threading.Thread] = []
         self._stop_event = threading.Event()
-<<<<<<< HEAD
         self.metadata = self.dd.load_global_metadata_from_disk()
-=======
         self.data_provider: Optional[DataProvider] = None
         self.max_system_threads = max(int(psutil.cpu_count() * 2 - 2), 1)
->>>>>>> 066d040f
 
         record_params(config, self.full_path)
 
