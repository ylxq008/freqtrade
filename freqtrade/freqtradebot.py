--- conflicted
+++ resolved
@@ -1173,8 +1173,7 @@
         self.strategy.lock_pair(trade.pair, datetime.now(timezone.utc),
                                 reason='Auto lock')
 
-<<<<<<< HEAD
-        self._notify_sell(trade, order_type)
+        self._notify_exit(trade, order_type)
         self._remove_maintenance_trade(trade)
 
         return True
@@ -1187,14 +1186,7 @@
         if self.collateral == Collateral.CROSS:
             self.maintenance_margin.remove_trade(trade)
 
-    def _notify_sell(self, trade: Trade, order_type: str, fill: bool = False) -> None:
-=======
-        self._notify_exit(trade, order_type)
-
-        return True
-
     def _notify_exit(self, trade: Trade, order_type: str, fill: bool = False) -> None:
->>>>>>> efd6c037
         """
         Sends rpc notification when a sell occurred.
         """
