# pragma pylint: disable=missing-docstring, protected-access, invalid-name
import json
import logging
import warnings
from copy import deepcopy
from pathlib import Path
from unittest.mock import MagicMock

import pytest
from jsonschema import Draft4Validator, ValidationError, validate

from freqtrade import OperationalException, constants
from freqtrade.configuration import Arguments, Configuration, validate_config_consistency
from freqtrade.configuration.check_exchange import check_exchange
<<<<<<< HEAD
from freqtrade.configuration.directory_operations import create_datadir, create_userdata_dir
from freqtrade.configuration.json_schema import validate_config_schema
=======
from freqtrade.configuration.config_validation import validate_config_schema
from freqtrade.configuration.create_datadir import create_datadir
>>>>>>> d2958fc0
from freqtrade.configuration.load_config import load_config_file
from freqtrade.constants import DEFAULT_DB_DRYRUN_URL, DEFAULT_DB_PROD_URL
from freqtrade.loggers import _set_loggers
from freqtrade.state import RunMode
from freqtrade.tests.conftest import (log_has, log_has_re,
                                      patched_configuration_load_config_file)


@pytest.fixture(scope="function")
def all_conf():
    config_file = Path(__file__).parents[2] / "config_full.json.example"
    print(config_file)
    conf = load_config_file(str(config_file))
    return conf


def test_load_config_invalid_pair(default_conf) -> None:
    default_conf['exchange']['pair_whitelist'].append('ETH-BTC')

    with pytest.raises(ValidationError, match=r'.*does not match.*'):
        validate_config_schema(default_conf)


def test_load_config_missing_attributes(default_conf) -> None:
    default_conf.pop('exchange')

    with pytest.raises(ValidationError, match=r'.*\'exchange\' is a required property.*'):
        validate_config_schema(default_conf)


def test_load_config_incorrect_stake_amount(default_conf) -> None:
    default_conf['stake_amount'] = 'fake'

    with pytest.raises(ValidationError, match=r'.*\'fake\' does not match \'unlimited\'.*'):
        validate_config_schema(default_conf)


def test_load_config_file(default_conf, mocker, caplog) -> None:
    del default_conf['user_data_dir']
    file_mock = mocker.patch('freqtrade.configuration.load_config.open', mocker.mock_open(
        read_data=json.dumps(default_conf)
    ))

    validated_conf = load_config_file('somefile')
    assert file_mock.call_count == 1
    assert validated_conf.items() >= default_conf.items()


def test__args_to_config(caplog):

    arg_list = ['--strategy-path', 'TestTest']
    args = Arguments(arg_list, '').get_parsed_arg()
    configuration = Configuration(args)
    config = {}
    with warnings.catch_warnings(record=True) as w:
        # No warnings ...
        configuration._args_to_config(config, argname="strategy_path", logstring="DeadBeef")
        assert len(w) == 0
        assert log_has("DeadBeef", caplog)
        assert config['strategy_path'] == "TestTest"

    configuration = Configuration(args)
    config = {}
    with warnings.catch_warnings(record=True) as w:
        # Deprecation warnings!
        configuration._args_to_config(config, argname="strategy_path", logstring="DeadBeef",
                                      deprecated_msg="Going away soon!")
        assert len(w) == 1
        assert issubclass(w[-1].category, DeprecationWarning)
        assert "DEPRECATED: Going away soon!" in str(w[-1].message)
        assert log_has("DeadBeef", caplog)
        assert config['strategy_path'] == "TestTest"


def test_load_config_max_open_trades_zero(default_conf, mocker, caplog) -> None:
    default_conf['max_open_trades'] = 0
    patched_configuration_load_config_file(mocker, default_conf)

    args = Arguments([], '').get_parsed_arg()
    configuration = Configuration(args)
    validated_conf = configuration.load_config()

    assert validated_conf['max_open_trades'] == 0
    assert 'internals' in validated_conf
    assert log_has('Validating configuration ...', caplog)


def test_load_config_combine_dicts(default_conf, mocker, caplog) -> None:
    conf1 = deepcopy(default_conf)
    conf2 = deepcopy(default_conf)
    del conf1['exchange']['key']
    del conf1['exchange']['secret']
    del conf2['exchange']['name']
    conf2['exchange']['pair_whitelist'] += ['NANO/BTC']

    config_files = [conf1, conf2]

    configsmock = MagicMock(side_effect=config_files)
    mocker.patch(
        'freqtrade.configuration.configuration.load_config_file',
        configsmock
    )

    arg_list = ['-c', 'test_conf.json', '--config', 'test2_conf.json', ]
    args = Arguments(arg_list, '').get_parsed_arg()
    configuration = Configuration(args)
    validated_conf = configuration.load_config()

    exchange_conf = default_conf['exchange']
    assert validated_conf['exchange']['name'] == exchange_conf['name']
    assert validated_conf['exchange']['key'] == exchange_conf['key']
    assert validated_conf['exchange']['secret'] == exchange_conf['secret']
    assert validated_conf['exchange']['pair_whitelist'] != conf1['exchange']['pair_whitelist']
    assert validated_conf['exchange']['pair_whitelist'] == conf2['exchange']['pair_whitelist']

    assert 'internals' in validated_conf
    assert log_has('Validating configuration ...', caplog)


def test_from_config(default_conf, mocker, caplog) -> None:
    conf1 = deepcopy(default_conf)
    conf2 = deepcopy(default_conf)
    del conf1['exchange']['key']
    del conf1['exchange']['secret']
    del conf2['exchange']['name']
    conf2['exchange']['pair_whitelist'] += ['NANO/BTC']
    conf2['fiat_display_currency'] = "EUR"
    config_files = [conf1, conf2]

    configsmock = MagicMock(side_effect=config_files)
    mocker.patch(
        'freqtrade.configuration.configuration.load_config_file',
        configsmock
    )

    validated_conf = Configuration.from_files(['test_conf.json', 'test2_conf.json'])

    exchange_conf = default_conf['exchange']
    assert validated_conf['exchange']['name'] == exchange_conf['name']
    assert validated_conf['exchange']['key'] == exchange_conf['key']
    assert validated_conf['exchange']['secret'] == exchange_conf['secret']
    assert validated_conf['exchange']['pair_whitelist'] != conf1['exchange']['pair_whitelist']
    assert validated_conf['exchange']['pair_whitelist'] == conf2['exchange']['pair_whitelist']
    assert validated_conf['fiat_display_currency'] == "EUR"
    assert 'internals' in validated_conf
    assert log_has('Validating configuration ...', caplog)


def test_load_config_max_open_trades_minus_one(default_conf, mocker, caplog) -> None:
    default_conf['max_open_trades'] = -1
    patched_configuration_load_config_file(mocker, default_conf)

    args = Arguments([], '').get_parsed_arg()
    configuration = Configuration(args)
    validated_conf = configuration.load_config()

    assert validated_conf['max_open_trades'] > 999999999
    assert validated_conf['max_open_trades'] == float('inf')
    assert log_has('Validating configuration ...', caplog)
    assert "runmode" in validated_conf
    assert validated_conf['runmode'] == RunMode.DRY_RUN


def test_load_config_file_exception(mocker) -> None:
    mocker.patch(
        'freqtrade.configuration.configuration.open',
        MagicMock(side_effect=FileNotFoundError('File not found'))
    )

    with pytest.raises(OperationalException, match=r'.*Config file "somefile" not found!*'):
        load_config_file('somefile')


def test_load_config(default_conf, mocker) -> None:
    patched_configuration_load_config_file(mocker, default_conf)

    args = Arguments([], '').get_parsed_arg()
    configuration = Configuration(args)
    validated_conf = configuration.load_config()

    assert validated_conf.get('strategy') == 'DefaultStrategy'
    assert validated_conf.get('strategy_path') is None
    assert 'edge' not in validated_conf


def test_load_config_with_params(default_conf, mocker) -> None:
    patched_configuration_load_config_file(mocker, default_conf)

    arglist = [
        '--strategy', 'TestStrategy',
        '--strategy-path', '/some/path',
        '--db-url', 'sqlite:///someurl',
    ]
    args = Arguments(arglist, '').get_parsed_arg()
    configuration = Configuration(args)
    validated_conf = configuration.load_config()

    assert validated_conf.get('strategy') == 'TestStrategy'
    assert validated_conf.get('strategy_path') == '/some/path'
    assert validated_conf.get('db_url') == 'sqlite:///someurl'

    # Test conf provided db_url prod
    conf = default_conf.copy()
    conf["dry_run"] = False
    conf["db_url"] = "sqlite:///path/to/db.sqlite"
    patched_configuration_load_config_file(mocker, conf)

    arglist = [
        '--strategy', 'TestStrategy',
        '--strategy-path', '/some/path'
    ]
    args = Arguments(arglist, '').get_parsed_arg()

    configuration = Configuration(args)
    validated_conf = configuration.load_config()
    assert validated_conf.get('db_url') == "sqlite:///path/to/db.sqlite"

    # Test conf provided db_url dry_run
    conf = default_conf.copy()
    conf["dry_run"] = True
    conf["db_url"] = "sqlite:///path/to/db.sqlite"
    patched_configuration_load_config_file(mocker, conf)

    arglist = [
        '--strategy', 'TestStrategy',
        '--strategy-path', '/some/path'
    ]
    args = Arguments(arglist, '').get_parsed_arg()

    configuration = Configuration(args)
    validated_conf = configuration.load_config()
    assert validated_conf.get('db_url') == "sqlite:///path/to/db.sqlite"

    # Test args provided db_url prod
    conf = default_conf.copy()
    conf["dry_run"] = False
    del conf["db_url"]
    patched_configuration_load_config_file(mocker, conf)

    arglist = [
        '--strategy', 'TestStrategy',
        '--strategy-path', '/some/path'
    ]
    args = Arguments(arglist, '').get_parsed_arg()

    configuration = Configuration(args)
    validated_conf = configuration.load_config()
    assert validated_conf.get('db_url') == DEFAULT_DB_PROD_URL
    assert "runmode" in validated_conf
    assert validated_conf['runmode'] == RunMode.LIVE

    # Test args provided db_url dry_run
    conf = default_conf.copy()
    conf["dry_run"] = True
    conf["db_url"] = DEFAULT_DB_PROD_URL
    patched_configuration_load_config_file(mocker, conf)

    arglist = [
        '--strategy', 'TestStrategy',
        '--strategy-path', '/some/path'
    ]
    args = Arguments(arglist, '').get_parsed_arg()

    configuration = Configuration(args)
    validated_conf = configuration.load_config()
    assert validated_conf.get('db_url') == DEFAULT_DB_DRYRUN_URL


def test_load_custom_strategy(default_conf, mocker) -> None:
    default_conf.update({
        'strategy': 'CustomStrategy',
        'strategy_path': '/tmp/strategies',
    })
    patched_configuration_load_config_file(mocker, default_conf)

    args = Arguments([], '').get_parsed_arg()
    configuration = Configuration(args)
    validated_conf = configuration.load_config()

    assert validated_conf.get('strategy') == 'CustomStrategy'
    assert validated_conf.get('strategy_path') == '/tmp/strategies'


def test_show_info(default_conf, mocker, caplog) -> None:
    patched_configuration_load_config_file(mocker, default_conf)

    arglist = [
        '--strategy', 'TestStrategy',
        '--db-url', 'sqlite:///tmp/testdb',
    ]
    args = Arguments(arglist, '').get_parsed_arg()

    configuration = Configuration(args)
    configuration.get_config()

    assert log_has('Using DB: "sqlite:///tmp/testdb"', caplog)
    assert log_has('Dry run is enabled', caplog)


def test_setup_configuration_without_arguments(mocker, default_conf, caplog) -> None:
    patched_configuration_load_config_file(mocker, default_conf)

    arglist = [
        '--config', 'config.json',
        '--strategy', 'DefaultStrategy',
        'backtesting'
    ]

    args = Arguments(arglist, '').get_parsed_arg()

    configuration = Configuration(args)
    config = configuration.get_config()
    assert 'max_open_trades' in config
    assert 'stake_currency' in config
    assert 'stake_amount' in config
    assert 'exchange' in config
    assert 'pair_whitelist' in config['exchange']
    assert 'datadir' in config
    assert 'user_data_dir' in config
    assert log_has('Using data directory: {} ...'.format(config['datadir']), caplog)
    assert 'ticker_interval' in config
    assert not log_has('Parameter -i/--ticker-interval detected ...', caplog)

    assert 'live' not in config
    assert not log_has('Parameter -l/--live detected ...', caplog)

    assert 'position_stacking' not in config
    assert not log_has('Parameter --enable-position-stacking detected ...', caplog)

    assert 'refresh_pairs' not in config
    assert not log_has('Parameter -r/--refresh-pairs-cached detected ...', caplog)

    assert 'timerange' not in config
    assert 'export' not in config


@pytest.mark.filterwarnings("ignore:DEPRECATED")
def test_setup_configuration_with_arguments(mocker, default_conf, caplog) -> None:
    patched_configuration_load_config_file(mocker, default_conf)
    mocker.patch(
        'freqtrade.configuration.configuration.create_datadir',
        lambda c, x: x
    )
    mocker.patch(
        'freqtrade.configuration.configuration.create_userdata_dir',
        lambda x, *args, **kwargs: Path(x)
    )
    arglist = [
        '--config', 'config.json',
        '--strategy', 'DefaultStrategy',
        '--datadir', '/foo/bar',
        '--userdir', "/tmp/freqtrade",
        'backtesting',
        '--ticker-interval', '1m',
        '--live',
        '--enable-position-stacking',
        '--disable-max-market-positions',
        '--refresh-pairs-cached',
        '--timerange', ':100',
        '--export', '/bar/foo'
    ]

    args = Arguments(arglist, '').get_parsed_arg()

    configuration = Configuration(args)
    config = configuration.get_config()
    assert 'max_open_trades' in config
    assert 'stake_currency' in config
    assert 'stake_amount' in config
    assert 'exchange' in config
    assert 'pair_whitelist' in config['exchange']
    assert 'datadir' in config
    assert log_has('Using data directory: {} ...'.format("/foo/bar"), caplog)
    assert log_has('Using user-data directory: {} ...'.format("/tmp/freqtrade"), caplog)
    assert 'user_data_dir' in config

    assert 'ticker_interval' in config
    assert log_has('Parameter -i/--ticker-interval detected ... Using ticker_interval: 1m ...',
                   caplog)

    assert 'live' in config
    assert log_has('Parameter -l/--live detected ...', caplog)

    assert 'position_stacking'in config
    assert log_has('Parameter --enable-position-stacking detected ...', caplog)

    assert 'use_max_market_positions' in config
    assert log_has('Parameter --disable-max-market-positions detected ...', caplog)
    assert log_has('max_open_trades set to unlimited ...', caplog)

    assert 'refresh_pairs'in config
    assert log_has('Parameter -r/--refresh-pairs-cached detected ...', caplog)
    assert 'timerange' in config
    assert log_has('Parameter --timerange detected: {} ...'.format(config['timerange']), caplog)

    assert 'export' in config
    assert log_has('Parameter --export detected: {} ...'.format(config['export']), caplog)


def test_setup_configuration_with_stratlist(mocker, default_conf, caplog) -> None:
    """
    Test setup_configuration() function
    """
    patched_configuration_load_config_file(mocker, default_conf)

    arglist = [
        '--config', 'config.json',
        'backtesting',
        '--ticker-interval', '1m',
        '--export', '/bar/foo',
        '--strategy-list',
        'DefaultStrategy',
        'TestStrategy'
    ]

    args = Arguments(arglist, '').get_parsed_arg()

    configuration = Configuration(args, RunMode.BACKTEST)
    config = configuration.get_config()
    assert config['runmode'] == RunMode.BACKTEST
    assert 'max_open_trades' in config
    assert 'stake_currency' in config
    assert 'stake_amount' in config
    assert 'exchange' in config
    assert 'pair_whitelist' in config['exchange']
    assert 'datadir' in config
    assert log_has('Using data directory: {} ...'.format(config['datadir']), caplog)
    assert 'ticker_interval' in config
    assert log_has('Parameter -i/--ticker-interval detected ... Using ticker_interval: 1m ...',
                   caplog)

    assert 'strategy_list' in config
    assert log_has('Using strategy list of 2 Strategies', caplog)

    assert 'position_stacking' not in config

    assert 'use_max_market_positions' not in config

    assert 'timerange' not in config

    assert 'export' in config
    assert log_has('Parameter --export detected: {} ...'.format(config['export']), caplog)


def test_hyperopt_with_arguments(mocker, default_conf, caplog) -> None:
    patched_configuration_load_config_file(mocker, default_conf)

    arglist = [
        'hyperopt',
        '--epochs', '10',
        '--spaces', 'all',
    ]
    args = Arguments(arglist, '').get_parsed_arg()

    configuration = Configuration(args, RunMode.HYPEROPT)
    config = configuration.get_config()

    assert 'epochs' in config
    assert int(config['epochs']) == 10
    assert log_has('Parameter --epochs detected ... Will run Hyperopt with for 10 epochs ...',
                   caplog)

    assert 'spaces' in config
    assert config['spaces'] == ['all']
    assert log_has('Parameter -s/--spaces detected: [\'all\']', caplog)
    assert "runmode" in config
    assert config['runmode'] == RunMode.HYPEROPT


def test_check_exchange(default_conf, caplog) -> None:
    # Test an officially supported by Freqtrade team exchange
    default_conf.get('exchange').update({'name': 'BITTREX'})
    assert check_exchange(default_conf)
    assert log_has_re(r"Exchange .* is officially supported by the Freqtrade development team\.",
                      caplog)
    caplog.clear()

    # Test an officially supported by Freqtrade team exchange
    default_conf.get('exchange').update({'name': 'binance'})
    assert check_exchange(default_conf)
    assert log_has_re(r"Exchange .* is officially supported by the Freqtrade development team\.",
                      caplog)
    caplog.clear()

    # Test an available exchange, supported by ccxt
    default_conf.get('exchange').update({'name': 'kraken'})
    assert check_exchange(default_conf)
    assert log_has_re(r"Exchange .* is supported by ccxt and .* not officially supported "
                      r"by the Freqtrade development team\. .*", caplog)
    caplog.clear()

    # Test a 'bad' exchange, which known to have serious problems
    default_conf.get('exchange').update({'name': 'bitmex'})
    with pytest.raises(OperationalException,
                       match=r"Exchange .* is known to not work with the bot yet.*"):
        check_exchange(default_conf)
    caplog.clear()

    # Test a 'bad' exchange with check_for_bad=False
    default_conf.get('exchange').update({'name': 'bitmex'})
    assert check_exchange(default_conf, False)
    assert log_has_re(r"Exchange .* is supported by ccxt and .* not officially supported "
                      r"by the Freqtrade development team\. .*", caplog)
    caplog.clear()

    # Test an invalid exchange
    default_conf.get('exchange').update({'name': 'unknown_exchange'})

    with pytest.raises(
        OperationalException,
        match=r'.*Exchange "unknown_exchange" is not supported by ccxt '
              r'and therefore not available for the bot.*'
    ):
        check_exchange(default_conf)


def test_cli_verbose_with_params(default_conf, mocker, caplog) -> None:
    patched_configuration_load_config_file(mocker, default_conf)

    # Prevent setting loggers
    mocker.patch('freqtrade.loggers._set_loggers', MagicMock)
    arglist = ['-vvv']
    args = Arguments(arglist, '').get_parsed_arg()

    configuration = Configuration(args)
    validated_conf = configuration.load_config()

    assert validated_conf.get('verbosity') == 3
    assert log_has('Verbosity set to 3', caplog)


def test_set_loggers() -> None:
    # Reset Logging to Debug, otherwise this fails randomly as it's set globally
    logging.getLogger('requests').setLevel(logging.DEBUG)
    logging.getLogger("urllib3").setLevel(logging.DEBUG)
    logging.getLogger('ccxt.base.exchange').setLevel(logging.DEBUG)
    logging.getLogger('telegram').setLevel(logging.DEBUG)

    previous_value1 = logging.getLogger('requests').level
    previous_value2 = logging.getLogger('ccxt.base.exchange').level
    previous_value3 = logging.getLogger('telegram').level

    _set_loggers()

    value1 = logging.getLogger('requests').level
    assert previous_value1 is not value1
    assert value1 is logging.INFO

    value2 = logging.getLogger('ccxt.base.exchange').level
    assert previous_value2 is not value2
    assert value2 is logging.INFO

    value3 = logging.getLogger('telegram').level
    assert previous_value3 is not value3
    assert value3 is logging.INFO

    _set_loggers(verbosity=2)

    assert logging.getLogger('requests').level is logging.DEBUG
    assert logging.getLogger('ccxt.base.exchange').level is logging.INFO
    assert logging.getLogger('telegram').level is logging.INFO

    _set_loggers(verbosity=3)

    assert logging.getLogger('requests').level is logging.DEBUG
    assert logging.getLogger('ccxt.base.exchange').level is logging.DEBUG
    assert logging.getLogger('telegram').level is logging.INFO


def test_set_logfile(default_conf, mocker):
    patched_configuration_load_config_file(mocker, default_conf)

    arglist = [
        '--logfile', 'test_file.log',
    ]
    args = Arguments(arglist, '').get_parsed_arg()
    configuration = Configuration(args)
    validated_conf = configuration.load_config()

    assert validated_conf['logfile'] == "test_file.log"
    f = Path("test_file.log")
    assert f.is_file()
    f.unlink()


def test_load_config_warn_forcebuy(default_conf, mocker, caplog) -> None:
    default_conf['forcebuy_enable'] = True
    patched_configuration_load_config_file(mocker, default_conf)

    args = Arguments([], '').get_parsed_arg()
    configuration = Configuration(args)
    validated_conf = configuration.load_config()

    assert validated_conf.get('forcebuy_enable')
    assert log_has('`forcebuy` RPC message enabled.', caplog)


def test_validate_default_conf(default_conf) -> None:
    validate(default_conf, constants.CONF_SCHEMA, Draft4Validator)


def test_create_datadir(mocker, default_conf, caplog) -> None:
    mocker.patch.object(Path, "is_dir", MagicMock(return_value=False))
    md = mocker.patch.object(Path, 'mkdir', MagicMock())

    create_datadir(default_conf, '/foo/bar')
    assert md.call_args[1]['parents'] is True
    assert log_has('Created data directory: /foo/bar', caplog)


def test_create_userdata_dir(mocker, default_conf, caplog) -> None:
    mocker.patch.object(Path, "is_dir", MagicMock(return_value=False))
    md = mocker.patch.object(Path, 'mkdir', MagicMock())

    x = create_userdata_dir('/tmp/bar', create_dir=True)
    assert md.call_count == 7
    assert md.call_args[1]['parents'] is False
    assert log_has('Created user-data directory: /tmp/bar', caplog)
    assert isinstance(x, Path)
    assert str(x) == "/tmp/bar"


def test_create_userdata_dir_exists(mocker, default_conf, caplog) -> None:
    mocker.patch.object(Path, "is_dir", MagicMock(return_value=True))
    md = mocker.patch.object(Path, 'mkdir', MagicMock())

    create_userdata_dir('/tmp/bar')
    assert md.call_count == 0


def test_create_userdata_dir_exists_exception(mocker, default_conf, caplog) -> None:
    mocker.patch.object(Path, "is_dir", MagicMock(return_value=False))
    md = mocker.patch.object(Path, 'mkdir', MagicMock())

    with pytest.raises(OperationalException, match=r'Directory `/tmp/bar` does not exist.*'):
        create_userdata_dir('/tmp/bar',  create_dir=False)
    assert md.call_count == 0


def test_validate_tsl(default_conf):
    default_conf['trailing_stop'] = True
    default_conf['trailing_stop_positive'] = 0
    default_conf['trailing_stop_positive_offset'] = 0

    default_conf['trailing_only_offset_is_reached'] = True
    with pytest.raises(OperationalException,
                       match=r'The config trailing_only_offset_is_reached needs '
                       'trailing_stop_positive_offset to be more than 0 in your config.'):
        validate_config_consistency(default_conf)

    default_conf['trailing_stop_positive_offset'] = 0.01
    default_conf['trailing_stop_positive'] = 0.015
    with pytest.raises(OperationalException,
                       match=r'The config trailing_stop_positive_offset needs '
                       'to be greater than trailing_stop_positive_offset in your config.'):
        validate_config_consistency(default_conf)

    default_conf['trailing_stop_positive'] = 0.01
    default_conf['trailing_stop_positive_offset'] = 0.015
    validate_config_consistency(default_conf)


def test_validate_edge(edge_conf):
    edge_conf.update({"pairlist": {
        "method": "VolumePairList",
    }})

    with pytest.raises(OperationalException,
                       match="Edge and VolumePairList are incompatible, "
                       "Edge will override whatever pairs VolumePairlist selects."):
        validate_config_consistency(edge_conf)

    edge_conf.update({"pairlist": {
        "method": "StaticPairList",
    }})
    validate_config_consistency(edge_conf)


def test_load_config_test_comments() -> None:
    """
    Load config with comments
    """
    config_file = Path(__file__).parents[0] / "config_test_comments.json"
    print(config_file)
    conf = load_config_file(str(config_file))

    assert conf


def test_load_config_default_exchange(all_conf) -> None:
    """
    config['exchange'] subtree has required options in it
    so it cannot be omitted in the config
    """
    del all_conf['exchange']

    assert 'exchange' not in all_conf

    with pytest.raises(ValidationError,
                       match=r'\'exchange\' is a required property'):
        validate_config_schema(all_conf)


def test_load_config_default_exchange_name(all_conf) -> None:
    """
    config['exchange']['name'] option is required
    so it cannot be omitted in the config
    """
    del all_conf['exchange']['name']

    assert 'name' not in all_conf['exchange']

    with pytest.raises(ValidationError,
                       match=r'\'name\' is a required property'):
        validate_config_schema(all_conf)


@pytest.mark.parametrize("keys", [("exchange", "sandbox", False),
                                  ("exchange", "key", ""),
                                  ("exchange", "secret", ""),
                                  ("exchange", "password", ""),
                                  ])
def test_load_config_default_subkeys(all_conf, keys) -> None:
    """
    Test for parameters with default values in sub-paths
    so they can be omitted in the config and the default value
    should is added to the config.
    """
    # Get first level key
    key = keys[0]
    # get second level key
    subkey = keys[1]

    del all_conf[key][subkey]

    assert subkey not in all_conf[key]

    validate_config_schema(all_conf)
    assert subkey in all_conf[key]
    assert all_conf[key][subkey] == keys[2]


def test_pairlist_resolving():
    arglist = [
        'download-data',
        '--pairs', 'ETH/BTC', 'XRP/BTC',
        '--exchange', 'binance'
    ]

    args = Arguments(arglist, '').get_parsed_arg()

    configuration = Configuration(args)
    config = configuration.get_config()

    assert config['pairs'] == ['ETH/BTC', 'XRP/BTC']
    assert config['exchange']['name'] == 'binance'


def test_pairlist_resolving_with_config(mocker, default_conf):
    patched_configuration_load_config_file(mocker, default_conf)
    arglist = [
        '--config', 'config.json',
        'download-data',
    ]

    args = Arguments(arglist, '').get_parsed_arg()

    configuration = Configuration(args)
    config = configuration.get_config()

    assert config['pairs'] == default_conf['exchange']['pair_whitelist']
    assert config['exchange']['name'] == default_conf['exchange']['name']

    # Override pairs
    arglist = [
        '--config', 'config.json',
        'download-data',
        '--pairs', 'ETH/BTC', 'XRP/BTC',
    ]

    args = Arguments(arglist, '').get_parsed_arg()

    configuration = Configuration(args)
    config = configuration.get_config()

    assert config['pairs'] == ['ETH/BTC', 'XRP/BTC']
    assert config['exchange']['name'] == default_conf['exchange']['name']


def test_pairlist_resolving_with_config_pl(mocker, default_conf):
    patched_configuration_load_config_file(mocker, default_conf)
    load_mock = mocker.patch("freqtrade.configuration.configuration.json_load",
                             MagicMock(return_value=['XRP/BTC', 'ETH/BTC']))
    mocker.patch.object(Path, "exists", MagicMock(return_value=True))
    mocker.patch.object(Path, "open", MagicMock(return_value=MagicMock()))

    arglist = [
        '--config', 'config.json',
        'download-data',
        '--pairs-file', 'pairs.json',
    ]

    args = Arguments(arglist, '').get_parsed_arg()

    configuration = Configuration(args)
    config = configuration.get_config()

    assert load_mock.call_count == 1
    assert config['pairs'] == ['ETH/BTC', 'XRP/BTC']
    assert config['exchange']['name'] == default_conf['exchange']['name']


def test_pairlist_resolving_with_config_pl_not_exists(mocker, default_conf):
    patched_configuration_load_config_file(mocker, default_conf)
    mocker.patch("freqtrade.configuration.configuration.json_load",
                 MagicMock(return_value=['XRP/BTC', 'ETH/BTC']))
    mocker.patch.object(Path, "exists", MagicMock(return_value=False))

    arglist = [
        '--config', 'config.json',
        'download-data',
        '--pairs-file', 'pairs.json',
    ]

    args = Arguments(arglist, '').get_parsed_arg()

    with pytest.raises(OperationalException, match=r"No pairs file found with path.*"):
        configuration = Configuration(args)
        configuration.get_config()


def test_pairlist_resolving_fallback(mocker):
    mocker.patch.object(Path, "exists", MagicMock(return_value=True))
    mocker.patch.object(Path, "open", MagicMock(return_value=MagicMock()))
    mocker.patch("freqtrade.configuration.configuration.json_load",
                 MagicMock(return_value=['XRP/BTC', 'ETH/BTC']))
    arglist = [
        'download-data',
        '--exchange', 'binance'
    ]

    args = Arguments(arglist, '').get_parsed_arg()

    configuration = Configuration(args)
    config = configuration.get_config()

    assert config['pairs'] == ['ETH/BTC', 'XRP/BTC']
    assert config['exchange']['name'] == 'binance'<|MERGE_RESOLUTION|>--- conflicted
+++ resolved
@@ -12,13 +12,9 @@
 from freqtrade import OperationalException, constants
 from freqtrade.configuration import Arguments, Configuration, validate_config_consistency
 from freqtrade.configuration.check_exchange import check_exchange
-<<<<<<< HEAD
-from freqtrade.configuration.directory_operations import create_datadir, create_userdata_dir
-from freqtrade.configuration.json_schema import validate_config_schema
-=======
 from freqtrade.configuration.config_validation import validate_config_schema
-from freqtrade.configuration.create_datadir import create_datadir
->>>>>>> d2958fc0
+from freqtrade.configuration.directory_operations import (create_datadir,
+                                                          create_userdata_dir)
 from freqtrade.configuration.load_config import load_config_file
 from freqtrade.constants import DEFAULT_DB_DRYRUN_URL, DEFAULT_DB_PROD_URL
 from freqtrade.loggers import _set_loggers
