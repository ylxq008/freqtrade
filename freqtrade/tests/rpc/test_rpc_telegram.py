# pragma pylint: disable=protected-access, unused-argument, invalid-name
# pragma pylint: disable=too-many-lines, too-many-arguments

"""
Unit test file for rpc/telegram.py
"""

import re
from copy import deepcopy
from datetime import datetime
from random import randint
from unittest.mock import MagicMock

from telegram import Update, Message, Chat
from telegram.error import NetworkError

from freqtrade import __version__
from freqtrade.freqtradebot import FreqtradeBot
from freqtrade.persistence import Trade
from freqtrade.rpc.telegram import Telegram
from freqtrade.rpc.telegram import authorized_only
from freqtrade.state import State
from freqtrade.tests.conftest import get_patched_freqtradebot, patch_exchange, log_has
from freqtrade.tests.test_freqtradebot import patch_get_signal, patch_coinmarketcap


class DummyCls(Telegram):
    """
    Dummy class for testing the Telegram @authorized_only decorator
    """
    def __init__(self, freqtrade) -> None:
        super().__init__(freqtrade)
        self.state = {'called': False}

    def _init(self):
        pass

    @authorized_only
    def dummy_handler(self, *args, **kwargs) -> None:
        """
        Fake method that only change the state of the object
        """
        self.state['called'] = True

    @authorized_only
    def dummy_exception(self, *args, **kwargs) -> None:
        """
        Fake method that throw an exception
        """
        raise Exception('test')


def test__init__(default_conf, mocker) -> None:
    """
    Test __init__() method
    """
    mocker.patch('freqtrade.rpc.telegram.Updater', MagicMock())
    mocker.patch('freqtrade.rpc.telegram.Telegram._init', MagicMock())

    telegram = Telegram(get_patched_freqtradebot(mocker, default_conf))
    assert telegram._updater is None
    assert telegram._config == default_conf


def test_init(default_conf, mocker, caplog) -> None:
    """ Test _init() method """
    start_polling = MagicMock()
    mocker.patch('freqtrade.rpc.telegram.Updater', MagicMock(return_value=start_polling))

    Telegram(get_patched_freqtradebot(mocker, default_conf))
    assert start_polling.call_count == 0

    # number of handles registered
    assert start_polling.dispatcher.add_handler.call_count > 0
    assert start_polling.start_polling.call_count == 1

    message_str = "rpc.telegram is listening for following commands: [['status'], ['profit'], " \
                  "['balance'], ['start'], ['stop'], ['forcesell'], ['performance'], ['daily'], " \
                  "['count'], ['reload_conf'], ['help'], ['version']]"

    assert log_has(message_str, caplog.record_tuples)


def test_cleanup(default_conf, mocker) -> None:
    """
    Test cleanup() method
    """
    updater_mock = MagicMock()
    updater_mock.stop = MagicMock()
    mocker.patch('freqtrade.rpc.telegram.Updater', updater_mock)

    telegram = Telegram(get_patched_freqtradebot(mocker, default_conf))
    telegram.cleanup()
    assert telegram._updater.stop.call_count == 1


def test_authorized_only(default_conf, mocker, caplog) -> None:
    """
    Test authorized_only() method when we are authorized
    """
    patch_get_signal(mocker, (True, False))
    patch_coinmarketcap(mocker)
    patch_exchange(mocker, None)

    chat = Chat(0, 0)
    update = Update(randint(1, 100))
    update.message = Message(randint(1, 100), 0, datetime.utcnow(), chat)

    conf = deepcopy(default_conf)
    conf['telegram']['enabled'] = False
    dummy = DummyCls(FreqtradeBot(conf))
    dummy.dummy_handler(bot=MagicMock(), update=update)
    assert dummy.state['called'] is True
    assert log_has(
        'Executing handler: dummy_handler for chat_id: 0',
        caplog.record_tuples
    )
    assert not log_has(
        'Rejected unauthorized message from: 0',
        caplog.record_tuples
    )
    assert not log_has(
        'Exception occurred within Telegram module',
        caplog.record_tuples
    )


def test_authorized_only_unauthorized(default_conf, mocker, caplog) -> None:
    """
    Test authorized_only() method when we are unauthorized
    """
    patch_get_signal(mocker, (True, False))
    patch_coinmarketcap(mocker)
    patch_exchange(mocker, None)
    chat = Chat(0xdeadbeef, 0)
    update = Update(randint(1, 100))
    update.message = Message(randint(1, 100), 0, datetime.utcnow(), chat)

    conf = deepcopy(default_conf)
    conf['telegram']['enabled'] = False
    dummy = DummyCls(FreqtradeBot(conf))
    dummy.dummy_handler(bot=MagicMock(), update=update)
    assert dummy.state['called'] is False
    assert not log_has(
        'Executing handler: dummy_handler for chat_id: 3735928559',
        caplog.record_tuples
    )
    assert log_has(
        'Rejected unauthorized message from: 3735928559',
        caplog.record_tuples
    )
    assert not log_has(
        'Exception occurred within Telegram module',
        caplog.record_tuples
    )


def test_authorized_only_exception(default_conf, mocker, caplog) -> None:
    """
    Test authorized_only() method when an exception is thrown
    """
    patch_get_signal(mocker, (True, False))
    patch_coinmarketcap(mocker)
    patch_exchange(mocker)

    update = Update(randint(1, 100))
    update.message = Message(randint(1, 100), 0, datetime.utcnow(), Chat(0, 0))

    conf = deepcopy(default_conf)
    conf['telegram']['enabled'] = False
    dummy = DummyCls(FreqtradeBot(conf))
    dummy.dummy_exception(bot=MagicMock(), update=update)
    assert dummy.state['called'] is False
    assert not log_has(
        'Executing handler: dummy_handler for chat_id: 0',
        caplog.record_tuples
    )
    assert not log_has(
        'Rejected unauthorized message from: 0',
        caplog.record_tuples
    )
    assert log_has(
        'Exception occurred within Telegram module',
        caplog.record_tuples
    )


<<<<<<< HEAD
def test_status(default_conf, update, mocker, fee, ticker, markets) -> None:
    """
    Test _status() method
    """
    update.message.chat.id = 123
    conf = deepcopy(default_conf)
    conf['telegram']['enabled'] = False
    conf['telegram']['chat_id'] = 123

    patch_get_signal(mocker, (True, False))
    patch_coinmarketcap(mocker)
    mocker.patch.multiple(
        'freqtrade.exchange.Exchange',
        validate_pairs=MagicMock(),
        get_ticker=ticker,
        get_pair_detail_url=MagicMock(),
        get_fee=fee,
        get_markets=markets
    )
    msg_mock = MagicMock()
    status_table = MagicMock()
    mocker.patch.multiple(
        'freqtrade.rpc.telegram.Telegram',
        _init=MagicMock(),
        _rpc_trade_status=MagicMock(return_value=[{
            'trade_id': 1,
            'pair': 'ETH/BTC',
            'market_url': 'https://bittrex.com/Market/Index?MarketName=BTC-ETH',
            'date': 'just now',
            'open_rate': 1.099e-05,
            'close_rate': None,
            'current_rate': 1.098e-05,
            'amount': 90.99181074,
            'close_profit': None,
            'current_profit': -0.59,
            'open_order': '(limit buy rem=0.00000000)'
        }]),
        _status_table=status_table,
        _send_msg=msg_mock
    )
    mocker.patch('freqtrade.freqtradebot.RPCManager', MagicMock())

    freqtradebot = FreqtradeBot(conf)
    telegram = Telegram(freqtradebot)

    # Create some test data
    for _ in range(3):
        freqtradebot.create_trade()

    telegram._status(bot=MagicMock(), update=update)
    assert msg_mock.call_count == 1

    update.message.text = MagicMock()
    update.message.text.replace = MagicMock(return_value='table 2 3')
    telegram._status(bot=MagicMock(), update=update)
    assert status_table.call_count == 1


def test_status_handle(default_conf, update, ticker, fee, markets, mocker) -> None:
=======
def test_status_handle(default_conf, markets, update, ticker, fee, mocker) -> None:
>>>>>>> d272e3b6
    """
    Test _status() method
    """
    patch_get_signal(mocker, (True, False))
    patch_coinmarketcap(mocker)
    mocker.patch.multiple(
        'freqtrade.exchange.Exchange',
        validate_pairs=MagicMock(),
        get_ticker=ticker,
        get_fee=fee,
        get_markets=markets
    )
    msg_mock = MagicMock()
    status_table = MagicMock()
    mocker.patch.multiple(
        'freqtrade.rpc.telegram.Telegram',
        _init=MagicMock(),
        _status_table=status_table,
        _send_msg=msg_mock
    )
    mocker.patch('freqtrade.freqtradebot.RPCManager', MagicMock())

    freqtradebot = FreqtradeBot(default_conf)
    telegram = Telegram(freqtradebot)

    freqtradebot.state = State.STOPPED
    telegram._status(bot=MagicMock(), update=update)
    assert msg_mock.call_count == 1
    assert 'trader is not running' in msg_mock.call_args_list[0][0][0]
    msg_mock.reset_mock()

    freqtradebot.state = State.RUNNING
    telegram._status(bot=MagicMock(), update=update)
    assert msg_mock.call_count == 1
    assert 'no active trade' in msg_mock.call_args_list[0][0][0]
    msg_mock.reset_mock()

    # Create some test data
    freqtradebot.create_trade()
    # Trigger status while we have a fulfilled order for the open trade
    telegram._status(bot=MagicMock(), update=update)

    assert msg_mock.call_count == 1
    assert '[ETH/BTC]' in msg_mock.call_args_list[0][0][0]


def test_status_table_handle(
        default_conf, markets, limit_buy_order, update, ticker, fee, mocker) -> None:
    """
    Test _status_table() method
    """
    patch_get_signal(mocker, (True, False))
    patch_coinmarketcap(mocker)
    mocker.patch.multiple(
        'freqtrade.exchange.Exchange',
        validate_pairs=MagicMock(),
        get_ticker=ticker,
        buy=MagicMock(return_value={'id': limit_buy_order['id']}),
        get_order=MagicMock(return_value=limit_buy_order),
        get_fee=fee,
        get_markets=markets
    )
    msg_mock = MagicMock()
    mocker.patch.multiple(
        'freqtrade.rpc.telegram.Telegram',
        _init=MagicMock(),
        _send_msg=msg_mock
    )
    mocker.patch('freqtrade.freqtradebot.RPCManager', MagicMock())

    conf = deepcopy(default_conf)
    conf['stake_amount'] = 15.0
    freqtradebot = FreqtradeBot(conf)
    telegram = Telegram(freqtradebot)

    freqtradebot.state = State.STOPPED
    telegram._status_table(bot=MagicMock(), update=update)
    assert msg_mock.call_count == 1
    assert 'trader is not running' in msg_mock.call_args_list[0][0][0]
    msg_mock.reset_mock()

    freqtradebot.state = State.RUNNING
    telegram._status_table(bot=MagicMock(), update=update)
    assert msg_mock.call_count == 1
    assert 'no active trade' in msg_mock.call_args_list[0][0][0]
    msg_mock.reset_mock()

    # Create some test data
    freqtradebot.create_trade()

    telegram._status_table(bot=MagicMock(), update=update)

    text = re.sub('</?pre>', '', msg_mock.call_args_list[-1][0][0])
    line = text.split("\n")
    fields = re.sub('[ ]+', ' ', line[2].strip()).split(' ')

    assert int(fields[0]) == 1
    assert fields[1] == 'ETH/BTC'
    assert msg_mock.call_count == 1


def test_daily_handle(default_conf, update, ticker, limit_buy_order, fee,
                      limit_sell_order, markets, mocker) -> None:
    """
    Test _daily() method
    """
    patch_get_signal(mocker, (True, False))
    patch_coinmarketcap(mocker, value={'price_usd': 15000.0})
    mocker.patch(
        'freqtrade.fiat_convert.CryptoToFiatConverter._find_price',
        return_value=15000.0
    )
    mocker.patch.multiple(
        'freqtrade.exchange.Exchange',
        validate_pairs=MagicMock(),
        get_ticker=ticker,
        get_fee=fee,
        get_markets=markets
    )
    msg_mock = MagicMock()
    mocker.patch.multiple(
        'freqtrade.rpc.telegram.Telegram',
        _init=MagicMock(),
        _send_msg=msg_mock
    )
    mocker.patch('freqtrade.freqtradebot.RPCManager', MagicMock())

    freqtradebot = FreqtradeBot(default_conf)
    telegram = Telegram(freqtradebot)

    # Create some test data
    freqtradebot.create_trade()
    trade = Trade.query.first()
    assert trade

    # Simulate fulfilled LIMIT_BUY order for trade
    trade.update(limit_buy_order)

    # Simulate fulfilled LIMIT_SELL order for trade
    trade.update(limit_sell_order)

    trade.close_date = datetime.utcnow()
    trade.is_open = False

    # Try valid data
    update.message.text = '/daily 2'
    telegram._daily(bot=MagicMock(), update=update)
    assert msg_mock.call_count == 1
    assert 'Daily' in msg_mock.call_args_list[0][0][0]
    assert str(datetime.utcnow().date()) in msg_mock.call_args_list[0][0][0]
    assert str('  0.00006217 BTC') in msg_mock.call_args_list[0][0][0]
    assert str('  0.933 USD') in msg_mock.call_args_list[0][0][0]
    assert str('  1 trade') in msg_mock.call_args_list[0][0][0]
    assert str('  0 trade') in msg_mock.call_args_list[0][0][0]

    # Reset msg_mock
    msg_mock.reset_mock()
    # Add two other trades
    freqtradebot.create_trade()
    freqtradebot.create_trade()

    trades = Trade.query.all()
    for trade in trades:
        trade.update(limit_buy_order)
        trade.update(limit_sell_order)
        trade.close_date = datetime.utcnow()
        trade.is_open = False

    update.message.text = '/daily 1'

    telegram._daily(bot=MagicMock(), update=update)
    assert str('  0.00018651 BTC') in msg_mock.call_args_list[0][0][0]
    assert str('  2.798 USD') in msg_mock.call_args_list[0][0][0]
    assert str('  3 trades') in msg_mock.call_args_list[0][0][0]


def test_daily_wrong_input(default_conf, update, ticker, mocker) -> None:
    """
    Test _daily() method
    """
    patch_get_signal(mocker, (True, False))
    patch_coinmarketcap(mocker, value={'price_usd': 15000.0})
    mocker.patch.multiple(
        'freqtrade.exchange.Exchange',
        validate_pairs=MagicMock(),
        get_ticker=ticker
    )
    msg_mock = MagicMock()
    mocker.patch.multiple(
        'freqtrade.rpc.telegram.Telegram',
        _init=MagicMock(),
        _send_msg=msg_mock
    )
    mocker.patch('freqtrade.freqtradebot.RPCManager', MagicMock())

    freqtradebot = FreqtradeBot(default_conf)
    telegram = Telegram(freqtradebot)

    # Try invalid data
    msg_mock.reset_mock()
    freqtradebot.state = State.RUNNING
    update.message.text = '/daily -2'
    telegram._daily(bot=MagicMock(), update=update)
    assert msg_mock.call_count == 1
    assert 'must be an integer greater than 0' in msg_mock.call_args_list[0][0][0]

    # Try invalid data
    msg_mock.reset_mock()
    freqtradebot.state = State.RUNNING
    update.message.text = '/daily today'
    telegram._daily(bot=MagicMock(), update=update)
    assert str('Daily Profit over the last 7 days') in msg_mock.call_args_list[0][0][0]


def test_profit_handle(default_conf, update, ticker, ticker_sell_up, fee,
                       limit_buy_order, limit_sell_order, markets, mocker) -> None:
    """
    Test _profit() method
    """
    patch_get_signal(mocker, (True, False))
    patch_coinmarketcap(mocker, value={'price_usd': 15000.0})
    mocker.patch('freqtrade.fiat_convert.CryptoToFiatConverter._find_price', return_value=15000.0)
    mocker.patch.multiple(
        'freqtrade.exchange.Exchange',
        validate_pairs=MagicMock(),
        get_ticker=ticker,
        get_fee=fee,
        get_markets=markets
    )
    msg_mock = MagicMock()
    mocker.patch.multiple(
        'freqtrade.rpc.telegram.Telegram',
        _init=MagicMock(),
        _send_msg=msg_mock
    )
    mocker.patch('freqtrade.freqtradebot.RPCManager', MagicMock())

    freqtradebot = FreqtradeBot(default_conf)
    telegram = Telegram(freqtradebot)

    telegram._profit(bot=MagicMock(), update=update)
    assert msg_mock.call_count == 1
    assert 'no closed trade' in msg_mock.call_args_list[0][0][0]
    msg_mock.reset_mock()

    # Create some test data
    freqtradebot.create_trade()
    trade = Trade.query.first()

    # Simulate fulfilled LIMIT_BUY order for trade
    trade.update(limit_buy_order)

    telegram._profit(bot=MagicMock(), update=update)
    assert msg_mock.call_count == 1
    assert 'no closed trade' in msg_mock.call_args_list[-1][0][0]
    msg_mock.reset_mock()

    # Update the ticker with a market going up
    mocker.patch('freqtrade.exchange.Exchange.get_ticker', ticker_sell_up)
    trade.update(limit_sell_order)

    trade.close_date = datetime.utcnow()
    trade.is_open = False

    telegram._profit(bot=MagicMock(), update=update)
    assert msg_mock.call_count == 1
    assert '*ROI:* Close trades' in msg_mock.call_args_list[-1][0][0]
    assert '∙ `0.00006217 BTC (6.20%)`' in msg_mock.call_args_list[-1][0][0]
    assert '∙ `0.933 USD`' in msg_mock.call_args_list[-1][0][0]
    assert '*ROI:* All trades' in msg_mock.call_args_list[-1][0][0]
    assert '∙ `0.00006217 BTC (6.20%)`' in msg_mock.call_args_list[-1][0][0]
    assert '∙ `0.933 USD`' in msg_mock.call_args_list[-1][0][0]

    assert '*Best Performing:* `ETH/BTC: 6.20%`' in msg_mock.call_args_list[-1][0][0]


def test_telegram_balance_handle(default_conf, update, mocker) -> None:
    """
    Test _balance() method
    """

    mock_balance = {
        'BTC': {
            'total': 12.0,
            'free': 12.0,
            'used': 0.0
        },
        'ETH': {
            'total': 0.0,
            'free': 0.0,
            'used': 0.0
        },
        'USDT': {
            'total': 10000.0,
            'free': 10000.0,
            'used': 0.0
        },
        'LTC': {
            'total': 10.0,
            'free': 10.0,
            'used': 0.0
        }
    }

    def mock_ticker(symbol, refresh):
        """
        Mock Bittrex.get_ticker() response
        """
        if symbol == 'BTC/USDT':
            return {
                'bid': 10000.00,
                'ask': 10000.00,
                'last': 10000.00,
            }

        return {
            'bid': 0.1,
            'ask': 0.1,
            'last': 0.1,
        }

    patch_get_signal(mocker, (True, False))
    patch_coinmarketcap(mocker, value={'price_usd': 15000.0})
    mocker.patch('freqtrade.exchange.Exchange.get_balances', return_value=mock_balance)
    mocker.patch('freqtrade.exchange.Exchange.get_ticker', side_effect=mock_ticker)

    msg_mock = MagicMock()
    mocker.patch.multiple(
        'freqtrade.rpc.telegram.Telegram',
        _init=MagicMock(),
        _send_msg=msg_mock
    )

    freqtradebot = get_patched_freqtradebot(mocker, default_conf)
    telegram = Telegram(freqtradebot)

    telegram._balance(bot=MagicMock(), update=update)
    result = msg_mock.call_args_list[0][0][0]
    assert msg_mock.call_count == 1
    assert '*BTC:*' in result
    assert '*ETH:*' not in result
    assert '*USDT:*' in result
    assert 'Balance:' in result
    assert 'Est. BTC:' in result
    assert 'BTC:  14.00000000' in result


def test_zero_balance_handle(default_conf, update, mocker) -> None:
    """
    Test _balance() method when the Exchange platform returns nothing
    """
    patch_get_signal(mocker, (True, False))
    mocker.patch('freqtrade.exchange.Exchange.get_balances', return_value={})

    msg_mock = MagicMock()
    mocker.patch.multiple(
        'freqtrade.rpc.telegram.Telegram',
        _init=MagicMock(),
        _send_msg=msg_mock
    )

    freqtradebot = get_patched_freqtradebot(mocker, default_conf)
    telegram = Telegram(freqtradebot)

    telegram._balance(bot=MagicMock(), update=update)
    result = msg_mock.call_args_list[0][0][0]
    assert msg_mock.call_count == 1
    assert 'all balances are zero' in result


def test_start_handle(default_conf, update, mocker) -> None:
    """
    Test _start() method
    """
    msg_mock = MagicMock()
    mocker.patch.multiple(
        'freqtrade.rpc.telegram.Telegram',
        _init=MagicMock(),
        _send_msg=msg_mock
    )

    freqtradebot = get_patched_freqtradebot(mocker, default_conf)
    telegram = Telegram(freqtradebot)

    freqtradebot.state = State.STOPPED
    assert freqtradebot.state == State.STOPPED
    telegram._start(bot=MagicMock(), update=update)
    assert freqtradebot.state == State.RUNNING
    assert msg_mock.call_count == 1


def test_start_handle_already_running(default_conf, update, mocker) -> None:
    """
    Test _start() method
    """
    msg_mock = MagicMock()
    mocker.patch.multiple(
        'freqtrade.rpc.telegram.Telegram',
        _init=MagicMock(),
        _send_msg=msg_mock
    )

    freqtradebot = get_patched_freqtradebot(mocker, default_conf)
    telegram = Telegram(freqtradebot)

    freqtradebot.state = State.RUNNING
    assert freqtradebot.state == State.RUNNING
    telegram._start(bot=MagicMock(), update=update)
    assert freqtradebot.state == State.RUNNING
    assert msg_mock.call_count == 1
    assert 'already running' in msg_mock.call_args_list[0][0][0]


def test_stop_handle(default_conf, update, mocker) -> None:
    """
    Test _stop() method
    """
    patch_coinmarketcap(mocker)
    msg_mock = MagicMock()
    mocker.patch.multiple(
        'freqtrade.rpc.telegram.Telegram',
        _init=MagicMock(),
        _send_msg=msg_mock
    )

    freqtradebot = get_patched_freqtradebot(mocker, default_conf)
    telegram = Telegram(freqtradebot)

    freqtradebot.state = State.RUNNING
    assert freqtradebot.state == State.RUNNING
    telegram._stop(bot=MagicMock(), update=update)
    assert freqtradebot.state == State.STOPPED
    assert msg_mock.call_count == 1
    assert 'stopping trader' in msg_mock.call_args_list[0][0][0]


def test_stop_handle_already_stopped(default_conf, update, mocker) -> None:
    """
    Test _stop() method
    """
    patch_coinmarketcap(mocker)
    msg_mock = MagicMock()
    mocker.patch.multiple(
        'freqtrade.rpc.telegram.Telegram',
        _init=MagicMock(),
        _send_msg=msg_mock
    )

    freqtradebot = get_patched_freqtradebot(mocker, default_conf)
    telegram = Telegram(freqtradebot)

    freqtradebot.state = State.STOPPED
    assert freqtradebot.state == State.STOPPED
    telegram._stop(bot=MagicMock(), update=update)
    assert freqtradebot.state == State.STOPPED
    assert msg_mock.call_count == 1
    assert 'already stopped' in msg_mock.call_args_list[0][0][0]


def test_reload_conf_handle(default_conf, update, mocker) -> None:
    """ Test _reload_conf() method """
    patch_coinmarketcap(mocker)
    msg_mock = MagicMock()
    mocker.patch.multiple(
        'freqtrade.rpc.telegram.Telegram',
        _init=MagicMock(),
        _send_msg=msg_mock
    )

    freqtradebot = get_patched_freqtradebot(mocker, default_conf)
    telegram = Telegram(freqtradebot)

    freqtradebot.state = State.RUNNING
    assert freqtradebot.state == State.RUNNING
    telegram._reload_conf(bot=MagicMock(), update=update)
    assert freqtradebot.state == State.RELOAD_CONF
    assert msg_mock.call_count == 1
    assert 'reloading config' in msg_mock.call_args_list[0][0][0]


def test_forcesell_handle(default_conf, update, ticker, fee,
                          ticker_sell_up, markets, mocker) -> None:
    """
    Test _forcesell() method
    """
    patch_get_signal(mocker, (True, False))
    patch_coinmarketcap(mocker, value={'price_usd': 15000.0})
    mocker.patch('freqtrade.fiat_convert.CryptoToFiatConverter._find_price', return_value=15000.0)
    rpc_mock = mocker.patch('freqtrade.rpc.telegram.Telegram.send_msg', MagicMock())
    mocker.patch('freqtrade.rpc.telegram.Telegram._init', MagicMock())
    mocker.patch.multiple(
        'freqtrade.exchange.Exchange',
        validate_pairs=MagicMock(),
        get_ticker=ticker,
        get_fee=fee,
        get_markets=markets
    )

    freqtradebot = FreqtradeBot(default_conf)
    telegram = Telegram(freqtradebot)

    # Create some test data
    freqtradebot.create_trade()

    trade = Trade.query.first()
    assert trade

    # Increase the price and sell it
    mocker.patch('freqtrade.exchange.Exchange.get_ticker', ticker_sell_up)

    update.message.text = '/forcesell 1'
    telegram._forcesell(bot=MagicMock(), update=update)

    assert rpc_mock.call_count == 2
    last_call = rpc_mock.call_args_list[-1][0][0]['status']
    assert 'Selling' in last_call
    assert '[ETH/BTC]' in last_call
    assert 'Amount' in last_call
    assert '0.00001172' in last_call
    assert 'profit: 6.11%, 0.00006126' in last_call
    assert '0.919 USD' in last_call


def test_forcesell_down_handle(default_conf, update, ticker, fee,
                               ticker_sell_down, markets, mocker) -> None:
    """
    Test _forcesell() method
    """
    patch_get_signal(mocker, (True, False))
    patch_coinmarketcap(mocker, value={'price_usd': 15000.0})
    mocker.patch('freqtrade.fiat_convert.CryptoToFiatConverter._find_price', return_value=15000.0)
    rpc_mock = mocker.patch('freqtrade.rpc.telegram.Telegram.send_msg', MagicMock())
    mocker.patch('freqtrade.rpc.telegram.Telegram._init', MagicMock())
    mocker.patch.multiple(
        'freqtrade.exchange.Exchange',
        validate_pairs=MagicMock(),
        get_ticker=ticker,
        get_fee=fee,
        get_markets=markets
    )

    freqtradebot = FreqtradeBot(default_conf)
    telegram = Telegram(freqtradebot)

    # Create some test data
    freqtradebot.create_trade()

    # Decrease the price and sell it
    mocker.patch.multiple(
        'freqtrade.exchange.Exchange',
        validate_pairs=MagicMock(),
        get_ticker=ticker_sell_down
    )

    trade = Trade.query.first()
    assert trade

    update.message.text = '/forcesell 1'
    telegram._forcesell(bot=MagicMock(), update=update)

    last_call = rpc_mock.call_args_list[-1][0][0]['status']
    assert rpc_mock.call_count == 2
    assert 'Selling' in last_call
    assert '[ETH/BTC]' in last_call
    assert 'Amount' in last_call
    assert '0.00001044' in last_call
    assert 'loss: -5.48%, -0.00005492' in last_call
    assert '-0.824 USD' in last_call


def test_forcesell_all_handle(default_conf, update, ticker, fee, markets, mocker) -> None:
    """
    Test _forcesell() method
    """
    patch_get_signal(mocker, (True, False))
    patch_coinmarketcap(mocker, value={'price_usd': 15000.0})
    mocker.patch('freqtrade.fiat_convert.CryptoToFiatConverter._find_price', return_value=15000.0)
    rpc_mock = mocker.patch('freqtrade.rpc.telegram.Telegram.send_msg', MagicMock())
    mocker.patch('freqtrade.rpc.telegram.Telegram._init', MagicMock())
    mocker.patch('freqtrade.exchange.Exchange.get_pair_detail_url', MagicMock())
    mocker.patch.multiple(
        'freqtrade.exchange.Exchange',
        validate_pairs=MagicMock(),
        get_ticker=ticker,
        get_fee=fee,
        get_markets=markets
    )

    freqtradebot = FreqtradeBot(default_conf)
    telegram = Telegram(freqtradebot)

    # Create some test data
    for _ in range(4):
        freqtradebot.create_trade()
    rpc_mock.reset_mock()

    update.message.text = '/forcesell all'
    telegram._forcesell(bot=MagicMock(), update=update)

    assert rpc_mock.call_count == 4
    for args in rpc_mock.call_args_list:
        assert '0.00001098' in args[0][0]['status']
        assert 'loss: -0.59%, -0.00000591 BTC' in args[0][0]['status']
        assert '-0.089 USD' in args[0][0]['status']


def test_forcesell_handle_invalid(default_conf, update, mocker) -> None:
    """
    Test _forcesell() method
    """
    patch_get_signal(mocker, (True, False))
    patch_coinmarketcap(mocker, value={'price_usd': 15000.0})
    mocker.patch('freqtrade.fiat_convert.CryptoToFiatConverter._find_price', return_value=15000.0)
    msg_mock = MagicMock()
    mocker.patch.multiple(
        'freqtrade.rpc.telegram.Telegram',
        _init=MagicMock(),
        _send_msg=msg_mock
    )
    mocker.patch('freqtrade.exchange.Exchange.validate_pairs', MagicMock())

    freqtradebot = FreqtradeBot(default_conf)
    telegram = Telegram(freqtradebot)

    # Trader is not running
    freqtradebot.state = State.STOPPED
    update.message.text = '/forcesell 1'
    telegram._forcesell(bot=MagicMock(), update=update)
    assert msg_mock.call_count == 1
    assert 'not running' in msg_mock.call_args_list[0][0][0]

    # No argument
    msg_mock.reset_mock()
    freqtradebot.state = State.RUNNING
    update.message.text = '/forcesell'
    telegram._forcesell(bot=MagicMock(), update=update)
    assert msg_mock.call_count == 1
    assert 'invalid argument' in msg_mock.call_args_list[0][0][0]

    # Invalid argument
    msg_mock.reset_mock()
    freqtradebot.state = State.RUNNING
    update.message.text = '/forcesell 123456'
    telegram._forcesell(bot=MagicMock(), update=update)
    assert msg_mock.call_count == 1
    assert 'invalid argument' in msg_mock.call_args_list[0][0][0]


def test_performance_handle(default_conf, update, ticker, fee,
                            limit_buy_order, limit_sell_order, markets, mocker) -> None:
    """
    Test _performance() method
    """
    patch_get_signal(mocker, (True, False))
    patch_coinmarketcap(mocker)
    msg_mock = MagicMock()
    mocker.patch.multiple(
        'freqtrade.rpc.telegram.Telegram',
        _init=MagicMock(),
        _send_msg=msg_mock
    )
    mocker.patch.multiple(
        'freqtrade.exchange.Exchange',
        validate_pairs=MagicMock(),
        get_ticker=ticker,
        get_fee=fee,
        get_markets=markets
    )
    mocker.patch('freqtrade.freqtradebot.RPCManager', MagicMock())
    freqtradebot = FreqtradeBot(default_conf)
    telegram = Telegram(freqtradebot)

    # Create some test data
    freqtradebot.create_trade()
    trade = Trade.query.first()
    assert trade

    # Simulate fulfilled LIMIT_BUY order for trade
    trade.update(limit_buy_order)

    # Simulate fulfilled LIMIT_SELL order for trade
    trade.update(limit_sell_order)

    trade.close_date = datetime.utcnow()
    trade.is_open = False
    telegram._performance(bot=MagicMock(), update=update)
    assert msg_mock.call_count == 1
    assert 'Performance' in msg_mock.call_args_list[0][0][0]
    assert '<code>ETH/BTC\t6.20% (1)</code>' in msg_mock.call_args_list[0][0][0]


def test_performance_handle_invalid(default_conf, update, mocker) -> None:
    """
    Test _performance() method
    """
    patch_get_signal(mocker, (True, False))
    patch_coinmarketcap(mocker)
    msg_mock = MagicMock()
    mocker.patch.multiple(
        'freqtrade.rpc.telegram.Telegram',
        _init=MagicMock(),
        _send_msg=msg_mock
    )
    mocker.patch('freqtrade.exchange.Exchange.validate_pairs', MagicMock())
    freqtradebot = FreqtradeBot(default_conf)
    telegram = Telegram(freqtradebot)

    # Trader is not running
    freqtradebot.state = State.STOPPED
    telegram._performance(bot=MagicMock(), update=update)
    assert msg_mock.call_count == 1
    assert 'not running' in msg_mock.call_args_list[0][0][0]


def test_count_handle(default_conf, update, ticker, fee, markets, mocker) -> None:
    """
    Test _count() method
    """
    patch_get_signal(mocker, (True, False))
    patch_coinmarketcap(mocker)
    msg_mock = MagicMock()
    mocker.patch.multiple(
        'freqtrade.rpc.telegram.Telegram',
        _init=MagicMock(),
        _send_msg=msg_mock
    )
    mocker.patch.multiple(
        'freqtrade.exchange.Exchange',
        validate_pairs=MagicMock(),
        get_ticker=ticker,
        buy=MagicMock(return_value={'id': 'mocked_order_id'}),
        get_markets=markets
    )
    mocker.patch('freqtrade.exchange.Exchange.get_fee', fee)
    freqtradebot = FreqtradeBot(default_conf)
    telegram = Telegram(freqtradebot)

    freqtradebot.state = State.STOPPED
    telegram._count(bot=MagicMock(), update=update)
    assert msg_mock.call_count == 1
    assert 'not running' in msg_mock.call_args_list[0][0][0]
    msg_mock.reset_mock()
    freqtradebot.state = State.RUNNING

    # Create some test data
    freqtradebot.create_trade()
    msg_mock.reset_mock()
    telegram._count(bot=MagicMock(), update=update)

    msg = '<pre>  current    max    total stake\n---------  -----  -------------\n' \
          '        1      {}          {}</pre>'\
        .format(
            default_conf['max_open_trades'],
            default_conf['stake_amount']
        )
    assert msg in msg_mock.call_args_list[0][0][0]


def test_help_handle(default_conf, update, mocker) -> None:
    """
    Test _help() method
    """
    patch_coinmarketcap(mocker)
    msg_mock = MagicMock()
    mocker.patch.multiple(
        'freqtrade.rpc.telegram.Telegram',
        _init=MagicMock(),
        _send_msg=msg_mock
    )
    freqtradebot = get_patched_freqtradebot(mocker, default_conf)

    telegram = Telegram(freqtradebot)

    telegram._help(bot=MagicMock(), update=update)
    assert msg_mock.call_count == 1
    assert '*/help:* `This help message`' in msg_mock.call_args_list[0][0][0]


def test_version_handle(default_conf, update, mocker) -> None:
    """
    Test _version() method
    """
    patch_coinmarketcap(mocker)
    msg_mock = MagicMock()
    mocker.patch.multiple(
        'freqtrade.rpc.telegram.Telegram',
        _init=MagicMock(),
        _send_msg=msg_mock
    )
    freqtradebot = get_patched_freqtradebot(mocker, default_conf)
    telegram = Telegram(freqtradebot)

    telegram._version(bot=MagicMock(), update=update)
    assert msg_mock.call_count == 1
    assert '*Version:* `{}`'.format(__version__) in msg_mock.call_args_list[0][0][0]


def test_send_msg(default_conf, mocker) -> None:
    """
    Test send_msg() method
    """
    patch_coinmarketcap(mocker)
    mocker.patch('freqtrade.rpc.telegram.Telegram._init', MagicMock())
    conf = deepcopy(default_conf)
    bot = MagicMock()
    freqtradebot = get_patched_freqtradebot(mocker, conf)
    telegram = Telegram(freqtradebot)

    telegram._config['telegram']['enabled'] = True
    telegram._send_msg('test', bot)
    assert len(bot.method_calls) == 1


def test_send_msg_network_error(default_conf, mocker, caplog) -> None:
    """
    Test send_msg() method
    """
    patch_coinmarketcap(mocker)
    mocker.patch('freqtrade.rpc.telegram.Telegram._init', MagicMock())
    conf = deepcopy(default_conf)
    bot = MagicMock()
    bot.send_message = MagicMock(side_effect=NetworkError('Oh snap'))
    freqtradebot = get_patched_freqtradebot(mocker, conf)
    telegram = Telegram(freqtradebot)

    telegram._config['telegram']['enabled'] = True
    telegram._send_msg('test', bot)

    # Bot should've tried to send it twice
    assert len(bot.method_calls) == 2
    assert log_has(
        'Telegram NetworkError: Oh snap! Trying one more time.',
        caplog.record_tuples
    )<|MERGE_RESOLUTION|>--- conflicted
+++ resolved
@@ -185,69 +185,7 @@
     )
 
 
-<<<<<<< HEAD
-def test_status(default_conf, update, mocker, fee, ticker, markets) -> None:
-    """
-    Test _status() method
-    """
-    update.message.chat.id = 123
-    conf = deepcopy(default_conf)
-    conf['telegram']['enabled'] = False
-    conf['telegram']['chat_id'] = 123
-
-    patch_get_signal(mocker, (True, False))
-    patch_coinmarketcap(mocker)
-    mocker.patch.multiple(
-        'freqtrade.exchange.Exchange',
-        validate_pairs=MagicMock(),
-        get_ticker=ticker,
-        get_pair_detail_url=MagicMock(),
-        get_fee=fee,
-        get_markets=markets
-    )
-    msg_mock = MagicMock()
-    status_table = MagicMock()
-    mocker.patch.multiple(
-        'freqtrade.rpc.telegram.Telegram',
-        _init=MagicMock(),
-        _rpc_trade_status=MagicMock(return_value=[{
-            'trade_id': 1,
-            'pair': 'ETH/BTC',
-            'market_url': 'https://bittrex.com/Market/Index?MarketName=BTC-ETH',
-            'date': 'just now',
-            'open_rate': 1.099e-05,
-            'close_rate': None,
-            'current_rate': 1.098e-05,
-            'amount': 90.99181074,
-            'close_profit': None,
-            'current_profit': -0.59,
-            'open_order': '(limit buy rem=0.00000000)'
-        }]),
-        _status_table=status_table,
-        _send_msg=msg_mock
-    )
-    mocker.patch('freqtrade.freqtradebot.RPCManager', MagicMock())
-
-    freqtradebot = FreqtradeBot(conf)
-    telegram = Telegram(freqtradebot)
-
-    # Create some test data
-    for _ in range(3):
-        freqtradebot.create_trade()
-
-    telegram._status(bot=MagicMock(), update=update)
-    assert msg_mock.call_count == 1
-
-    update.message.text = MagicMock()
-    update.message.text.replace = MagicMock(return_value='table 2 3')
-    telegram._status(bot=MagicMock(), update=update)
-    assert status_table.call_count == 1
-
-
-def test_status_handle(default_conf, update, ticker, fee, markets, mocker) -> None:
-=======
 def test_status_handle(default_conf, markets, update, ticker, fee, mocker) -> None:
->>>>>>> d272e3b6
     """
     Test _status() method
     """
