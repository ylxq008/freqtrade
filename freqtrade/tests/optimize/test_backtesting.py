<<<<<<< HEAD
import math
import os
=======
# pragma pylint: disable=missing-docstring,W0212

>>>>>>> 900cab4b
import pandas as pd
from freqtrade import exchange, optimize
from freqtrade.exchange import Bittrex
from freqtrade.optimize.backtesting import backtest, generate_text_table, get_timeframe


def test_generate_text_table():
    results = pd.DataFrame(
        {
            'currency': ['BTC_ETH', 'BTC_ETH'],
            'profit_percent': [0.1, 0.2],
            'profit_BTC': [0.2, 0.4],
            'duration': [10, 30]
        }
    )
    assert generate_text_table({'BTC_ETH': {}}, results, 'BTC', 5) == (
        'pair       buy count  avg profit    total profit      avg duration\n'
        '-------  -----------  ------------  --------------  --------------\n'
        'BTC_ETH            2  15.00%        0.60000000 BTC             100\n'
        'TOTAL              2  15.00%        0.60000000 BTC             100')


def test_get_timeframe():
    data = optimize.load_data(ticker_interval=1, pairs=['BTC_UNITEST'])
    min_date, max_date = get_timeframe(data)
    assert min_date.isoformat() == '2017-11-04T23:02:00+00:00'
    assert max_date.isoformat() == '2017-11-14T22:59:00+00:00'


def test_backtest(default_conf, mocker):
    mocker.patch.dict('freqtrade.main._CONF', default_conf)
    exchange._API = Bittrex({'key': '', 'secret': ''})

    data = optimize.load_data(ticker_interval=5, pairs=['BTC_ETH'])
    results = backtest(default_conf['stake_amount'], optimize.preprocess(data), 10, True)
    assert not results.empty


def test_backtest_1min_ticker_interval(default_conf, mocker):
    mocker.patch.dict('freqtrade.main._CONF', default_conf)
    exchange._API = Bittrex({'key': '', 'secret': ''})

    # Run a backtesting for an exiting 5min ticker_interval
    data = optimize.load_data(ticker_interval=1, pairs=['BTC_UNITEST'])
    results = backtest(default_conf['stake_amount'], optimize.preprocess(data), 1, True)
<<<<<<< HEAD
    assert not results.empty


def test_backtest_with_new_pair(default_conf, ticker_history, mocker):
    mocker.patch('freqtrade.optimize.get_ticker_history', return_value=ticker_history)
    mocker.patch.dict('freqtrade.main._CONF', default_conf)

    exchange._API = Bittrex({'key': '', 'secret': ''})

    optimize.load_data(ticker_interval=1, pairs=['BTC_MEME'])
    file = 'freqtrade/tests/testdata/BTC_MEME-1.json'
    assert os.path.isfile(file) is True

    # delete file freshly downloaded
    if os.path.isfile(file):
        os.remove(file)


def test_testdata_path():
    assert os.path.join('freqtrade', 'tests', 'testdata') in testdata_path()


def test_download_pairs(default_conf, ticker_history, mocker):
    mocker.patch('freqtrade.optimize.__init__.get_ticker_history', return_value=ticker_history)
    mocker.patch.dict('freqtrade.main._CONF', default_conf)
    exchange._API = Bittrex({'key': '', 'secret': ''})

    file1_1 = 'freqtrade/tests/testdata/BTC_MEME-1.json'
    file1_5 = 'freqtrade/tests/testdata/BTC_MEME-5.json'
    file2_1 = 'freqtrade/tests/testdata/BTC_CFI-1.json'
    file2_5 = 'freqtrade/tests/testdata/BTC_CFI-5.json'

    assert download_pairs(pairs=['BTC-MEME', 'BTC-CFI']) is True

    assert os.path.isfile(file1_1) is True
    assert os.path.isfile(file1_5) is True
    assert os.path.isfile(file2_1) is True
    assert os.path.isfile(file2_5) is True

    # delete files freshly downloaded
    if os.path.isfile(file1_1):
        os.remove(file1_1)

    if os.path.isfile(file1_5):
        os.remove(file1_5)

    if os.path.isfile(file2_1):
        os.remove(file2_1)

    if os.path.isfile(file2_5):
        os.remove(file2_5)


def test_download_backtesting_testdata(default_conf, ticker_history, mocker):
    mocker.patch('freqtrade.optimize.__init__.get_ticker_history', return_value=ticker_history)
    mocker.patch.dict('freqtrade.main._CONF', default_conf)
    exchange._API = Bittrex({'key': '', 'secret': ''})

    # Download a 1 min ticker file
    file1 = 'freqtrade/tests/testdata/BTC_XEL-1.json'
    download_backtesting_testdata(pair="BTC-XEL", interval=1)
    assert os.path.isfile(file1) is True

    if os.path.isfile(file1):
        os.remove(file1)

    # Download a 5 min ticker file
    file2 = 'freqtrade/tests/testdata/BTC_STORJ-5.json'
    download_backtesting_testdata(pair="BTC-STORJ", interval=5)
    assert os.path.isfile(file2) is True

    if os.path.isfile(file2):
        os.remove(file2)


def trim_dataframe(df, num):
    new = dict()
    for pair, pair_data in df.items():
        new[pair] = pair_data[-num:]  # last 50 rows
    return new


def load_data_test(what):
    data = optimize.load_data(ticker_interval=1, pairs=['BTC_UNITEST'])
    data = trim_dataframe(data, -40)
    pair = data['BTC_UNITEST']

    # Depending on the what parameter we now adjust the
    # loaded data:
    # pair :: [{'O': 0.123, 'H': 0.123, 'L': 0.123,
    #           'C': 0.123, 'V': 123.123,
    #           'T': '2017-11-04T23:02:00', 'BV': 0.123}]
    if what == 'raise':
        o = 0.001
        h = 0.001
        ll = 0.001
        c = 0.001
        ll -= 0.0001
        h += 0.0001
        for frame in pair:
            o += 0.0001
            h += 0.0001
            ll += 0.0001
            c += 0.0001
            # save prices rounded to satoshis
            frame['O'] = round(o, 9)
            frame['H'] = round(h, 9)
            frame['L'] = round(ll, 9)
            frame['C'] = round(c, 9)
    if what == 'lower':
        o = 0.001
        h = 0.001
        ll = 0.001
        c = 0.001
        ll -= 0.0001
        h += 0.0001
        for frame in pair:
            o -= 0.0001
            h -= 0.0001
            ll -= 0.0001
            c -= 0.0001
            # save prices rounded to satoshis
            frame['O'] = round(o, 9)
            frame['H'] = round(h, 9)
            frame['L'] = round(ll, 9)
            frame['C'] = round(c, 9)
    if what == 'sine':
        i = 0
        o = (2 + math.sin(i/10)) / 1000
        h = o
        ll = o
        c = o
        h += 0.0001
        ll -= 0.0001
        for frame in pair:
            o = (2 + math.sin(i/10)) / 1000
            h = (2 + math.sin(i/10)) / 1000 + 0.0001
            ll = (2 + math.sin(i/10)) / 1000 - 0.0001
            c = (2 + math.sin(i/10)) / 1000 - 0.000001

            # save prices rounded to satoshis
            frame['O'] = round(o, 9)
            frame['H'] = round(h, 9)
            frame['L'] = round(ll, 9)
            frame['C'] = round(c, 9)
            i += 1
    return data


def simple_backtest(config, contour, num_results):
    data = load_data_test(contour)
    processed = optimize.preprocess(data)
    assert isinstance(processed, dict)
    results = backtest(config['stake_amount'], processed, 1, True)
    # results :: <class 'pandas.core.frame.DataFrame'>
    assert len(results) == num_results

# Test backtest on offline data
# loaded by freqdata/optimize/__init__.py::load_data()


def test_backtest2(default_conf, mocker):
    mocker.patch.dict('freqtrade.main._CONF', default_conf)
    data = optimize.load_data(ticker_interval=5, pairs=['BTC_ETH'])
    results = backtest(default_conf['stake_amount'], optimize.preprocess(data), 10, True)
    num_resutls = len(results)
    assert num_resutls > 0


def test_processed(default_conf, mocker):
    mocker.patch.dict('freqtrade.main._CONF', default_conf)
    data = load_data_test('raise')
    assert optimize.preprocess(data)


def test_raise(default_conf, mocker):
    mocker.patch.dict('freqtrade.main._CONF', default_conf)
    tests = [['raise', 359], ['lower', 0], ['sine', 1734]]
    for [contour, numres] in tests:
        simple_backtest(default_conf, contour, numres)
=======
    assert not results.empty
>>>>>>> 900cab4b
<|MERGE_RESOLUTION|>--- conflicted
+++ resolved
@@ -1,10 +1,7 @@
-<<<<<<< HEAD
+# pragma pylint: disable=missing-docstring,W0212
+
 import math
 import os
-=======
-# pragma pylint: disable=missing-docstring,W0212
-
->>>>>>> 900cab4b
 import pandas as pd
 from freqtrade import exchange, optimize
 from freqtrade.exchange import Bittrex
@@ -50,7 +47,6 @@
     # Run a backtesting for an exiting 5min ticker_interval
     data = optimize.load_data(ticker_interval=1, pairs=['BTC_UNITEST'])
     results = backtest(default_conf['stake_amount'], optimize.preprocess(data), 1, True)
-<<<<<<< HEAD
     assert not results.empty
 
 
@@ -230,7 +226,4 @@
     mocker.patch.dict('freqtrade.main._CONF', default_conf)
     tests = [['raise', 359], ['lower', 0], ['sine', 1734]]
     for [contour, numres] in tests:
-        simple_backtest(default_conf, contour, numres)
-=======
-    assert not results.empty
->>>>>>> 900cab4b
+        simple_backtest(default_conf, contour, numres)