import ast
import logging
from pathlib import Path
from typing import Any, Dict, List

from freqtrade.constants import (USERPATH_HYPEROPTS,
                                 USERPATH_STRATEGIES)
from freqtrade.exceptions import OperationalException
from freqtrade.state import RunMode
from freqtrade.configuration import setup_utils_configuration
from freqtrade.misc import render_template

logger = logging.getLogger(__name__)


# ---------------------------------------------------extract-strategy------------------------------------------------------

def get_indicator_info(file: List, indicators: Dict) -> None:
    """
    Get all necessary information to build a custom hyperopt space using
    the file and a dictionary filled with the indicators and their corropsonding line numbers.
    """
    info_list = []
    for indicator in indicators:
        indicator_info = []

        # find the corrosponding aim
        for position, line in enumerate(file):
            if position == indicators[indicator]:
                # use split twice to remove the context around the indicator
                back_of_line = line.split(f"(dataframe['{indicator}'] ", 1)[1]
                aim = back_of_line.split()[0]

                # add the indicator and aim to the info
                indicator_info.append(indicator)
                indicator_info.append(aim)

                # check if first character after aim is a d in which case the indicator is a trigger
                if back_of_line.split()[1][0] == "d":
                    indicator_info.append("trigger")

                    # add the second indicator of the guard to the info list
                    back_of_line = back_of_line.split("dataframe['")[1]
                    second_indicator = back_of_line.split("'])")[0]
                    indicator_info.append(second_indicator)

                # elif indicator[0:3] == "CDL":
                    # indicator_info.append("guard")

                # else it is a regular guard
                else:
                    indicator_info.append("guard")

                    value = back_of_line.split()[1]
                    value = value[:-1]
                    value = float(value)

                    indicator_info.append(value)
        info_list.append(indicator_info)

    return info_list


def extract_lists(strategypath: Path) -> None:
    """
    Get the indicators, their aims and the stoploss and format them into lists
    """

    # store the file in a list for reference
    stored_file = []
    with open(strategypath) as file:
        for line in file:
            stored_file.append(line)

    # find the start and end of buy trend
    for position, line in enumerate(stored_file):
        if "populate_buy_trend(" in line:
            start_buy_number = position
        elif "populate_sell_trend(" in line:
            end_buy_number = position

    # list the numbers between the start and end of buy trend
    buy_lines = []
    for i in range(start_buy_number, end_buy_number):
        buy_lines.append(i)

    # populate the indicators dictionaries with indicators attached to the line they are on
    buyindicators = {}
    sellindicators = {}

    for position, line in enumerate(stored_file):
        # check the lines in buy trend for indicator and add them
        if position in buy_lines and "(dataframe['" in line:
            # use split twice to remove the context around the indicator
            back_of_line = line.split("(dataframe['", 1)[1]
            buyindicator = back_of_line.split("'] ", 1)[0]
            buyindicators[buyindicator] = position

        # check the lines in sell trend for indicator and add them
        elif position > end_buy_number and "(dataframe['" in line:
            # use split twice to remove the context around the indicator
            back_of_line = line.split("(dataframe['", 1)[1]
            sellindicator = back_of_line.split("'] ", 1)[0]
            sellindicators[sellindicator] = position

    # build the final lists
    buy_info_list = get_indicator_info(stored_file, buyindicators)
    sell_info_list = get_indicator_info(stored_file, sellindicators)
    
    # put the final lists into a tuple
    final_lists = (buy_info_list, sell_info_list)

    return final_lists


def start_extract_strategy(args: Dict) -> None:
    """
    Check if the right subcommands where passed and start extracting the strategy data
    """
    config = setup_utils_configuration(args, RunMode.UTIL_NO_EXCHANGE)

    # check if all required options are filled in
    if not 'strategy' in args or not args['strategy']:
        raise OperationalException("`extract-strategy` requires --strategy to be set.")
    else:
        # if the name is not specified use (strategy)_extract
        if not 'extract_name' in args or not args['extract_name']:
            args['extract_name'] = args['strategy'] + "_extract"

        new_path = config['user_data_dir'] / USERPATH_STRATEGIES / (args['extract_name'] + '.txt')
        if new_path.exists():
            raise OperationalException(f"`{new_path}` already exists. "
                                       "Please choose another name.")
        # the path of the chosen strategy
        strategy_path = config['user_data_dir'] / USERPATH_STRATEGIES / (args['strategy'] + '.py')

        # extract the buy and sell indicators as dicts
        extracted_lists = str(extract_lists(strategy_path))

        # save the dicts in a file
        logger.info(f"Writing custom hyperopt to `{new_path}`.")
        new_path.write_text(extracted_lists)


# --------------------------------------------------custom-hyperopt------------------------------------------------------

def custom_hyperopt_buyelements(buy_indicators: List):
    """
    Build the arguments with the placefillers for the buygenerator
    """
    buy_guards = ""
    buy_triggers = ""
    buy_space = ""

    for indicator_info in buy_indicators:
        indicator = indicator_info[0]
        aim = indicator_info[1]
        usage = indicator_info[2]

        # If the indicator is a guard
        if usage == "guard":
            value = indicator_info[3]
            
            if value >= -1.0 and value <= 1.0:
                lower_bound = value - 0.3
                upper_bound = value + 0.3
            else:
                lower_bound = value - 30.0
                upper_bound = value + 30.0

            # add the guard to its argument
            buy_guards += f"if params.get('{indicator}-enabled'):\n    conditions.append(dataframe['{indicator}'] {aim} params['{indicator}-value'])\n"

            # add the space to its argument
            buy_space += f"Integer({lower_bound}, {upper_bound}, name='{indicator}-value'),\nCategorical([True, False], name='{indicator}-enabled'),\n"

        # If the indicator is a trigger
        elif usage == "trigger":
            secondindicator = indicator_info[3]
            # add the trigger to its argument
            buy_triggers += f"if params['trigger'] == '{indicator}':\n    conditions.append(dataframe['{indicator}'] {aim} dataframe['{secondindicator}'])\n"

    # Final line of indicator space makes all triggers

    buy_space += "Categorical(["

    # adding all triggers to the list
    for indicator_info in buy_indicators:
        indicator = indicator_info[0]
        usage = indicator_info[2]

        if usage == "trigger":
            buy_space += f"'{indicator}', "

    # Deleting the last ", "
    buy_space = buy_space[:-2]
    buy_space += "], name='trigger')"

    return {"buy_guards": buy_guards, "buy_triggers": buy_triggers, "buy_space": buy_space}


def custom_hyperopt_sellelements(sell_indicators: Dict[str, str]):
    """
    Build the arguments with the placefillers for the sellgenerator
    """
    sell_guards = ""
    sell_triggers = ""
    sell_space = ""

    for indicator_info in sell_indicators:
        indicator = indicator_info[0]
        aim = indicator_info[1]
        usage = indicator_info[2]

        # If the indicator is a guard
        if usage == "guard":
            value = indicator_info[3]
            
            if value >= -1 and value <= 1:
                lower_bound = value - 0.3
                upper_bound = value + 0.3
            else:
                lower_bound = value - 30
                upper_bound = value + 30

            # add the guard to its argument
            sell_guards += f"if params.get('sell-{indicator}-enabled'):\n    conditions.append(dataframe['{indicator}'] {aim} params['sell-{indicator}-value'])\n"

            # add the space to its argument
            sell_space += f"Integer({lower_bound}, {upper_bound}, name='sell-{indicator}-value'),\nCategorical([True, False], name='sell-{indicator}-enabled'),\n"

        # If the indicator is a trigger
        elif usage == "trigger":
            secondindicator = indicator_info[3]

            # add the trigger to its argument
            sell_triggers += f"if params['sell-trigger'] == 'sell-{indicator}':\n    conditions.append(dataframe['{indicator}'] {aim} dataframe['{secondindicator}'])\n"

    # Final line of indicator space makes all triggers

    sell_space += "Categorical(["

    # adding all triggers to the list
    for indicator_info in sell_indicators:
        indicator = indicator_info[0]
        usage = indicator_info[2]

        if usage == "trigger":
            sell_space += f"'sell-{indicator}', "

    # Deleting the last ", "
    sell_space = sell_space[:-2]
    sell_space += "], name='sell-trigger')"

    return {"sell_guards": sell_guards, "sell_triggers": sell_triggers, "sell_space": sell_space}


def deploy_custom_hyperopt(hyperopt_name: str, hyperopt_path: Path, buy_indicators: Dict[str, str], sell_indicators: Dict[str, str]) -> None:
    """
    Deploys a custom hyperopt template to hyperopt_path
    """

    # Build the arguments for the buy and sell generators
    buy_args = custom_hyperopt_buyelements(buy_indicators)
    sell_args = custom_hyperopt_sellelements(sell_indicators)

    # Build the final template
    strategy_text = render_template(templatefile='base_custom_hyperopt.py.j2',
                                    arguments={"hyperopt": hyperopt_name,
                                               "buy_guards": buy_args["buy_guards"],
                                               "buy_triggers": buy_args["buy_triggers"],
                                               "buy_space": buy_args["buy_space"],
                                               "sell_guards": sell_args["sell_guards"],
                                               "sell_triggers": sell_args["sell_triggers"],
                                               "sell_space": sell_args["sell_space"],
                                               })

    logger.info(f"Writing custom hyperopt to `{hyperopt_path}`.")
    hyperopt_path.write_text(strategy_text)


def start_custom_hyperopt(args: Dict[str, Any]) -> None:
    """
    Check if the right subcommands where passed and start building the hyperopt
    """
    config = setup_utils_configuration(args, RunMode.UTIL_NO_EXCHANGE)

<<<<<<< HEAD
    # check what the name of the hyperopt should be
=======
>>>>>>> 535e7a41
    if not 'hyperopt' in args or not args['hyperopt']:
        raise OperationalException("`custom-hyperopt` requires --hyperopt to be set.")
    elif not 'buy_indicators' in args or not args['buy_indicators']:
        raise OperationalException("`custom-hyperopt` requires --buy-indicators to be set.")
    elif not 'sell_indicators' in args or not args['sell_indicators']:
        raise OperationalException("`custom-hyperopt` requires --sell-indicators to be set.")
    else:
        if args['hyperopt'] == 'DefaultHyperopt':
            raise OperationalException("DefaultHyperopt is not allowed as name.")

        new_path = config['user_data_dir'] / USERPATH_HYPEROPTS / (args['hyperopt'] + '.py')
        if new_path.exists():
            raise OperationalException(f"`{new_path}` already exists. "
                                       "Please choose another Hyperopt Name.")

        buy_indicators = ast.literal_eval(args['buy_indicators'])
        sell_indicators = ast.literal_eval(args['sell_indicators'])

        deploy_custom_hyperopt(args['hyperopt'], new_path,
                               buy_indicators, sell_indicators)


# --------------------------------------------------build-hyperopt------------------------------------------------------

def start_build_hyperopt(args: Dict[str, Any]) -> None:
    """
    Check if the right subcommands where passed and start building the hyperopt
    """
    config = setup_utils_configuration(args, RunMode.UTIL_NO_EXCHANGE)

    # strategy and hyperopt need to be defined
    if not 'strategy' in args or not args['strategy']:
        raise OperationalException("`build-hyperopt` requires --strategy to be set.")
    if not 'hyperopt' in args or not args['hyperopt']:
        args['hyperopt'] = args['strategy'] + "opt"
    else:
        if args['hyperopt'] == 'DefaultHyperopt':
            raise OperationalException("DefaultHyperopt is not allowed as name.")

        # the path of the chosen strategy
        strategy_path = config['user_data_dir'] / USERPATH_STRATEGIES / (args['strategy'] + '.py')

        # the path where the hyperopt should be written
        new_path = config['user_data_dir'] / USERPATH_HYPEROPTS / (args['hyperopt'] + '.py')
        if new_path.exists():
            raise OperationalException(f"`{new_path}` already exists. "
                                       "Please choose another Hyperopt Name.")

        # extract the buy and sell indicators as dicts
        extracted_lists = extract_lists(strategy_path)

        buy_indicators = extracted_lists[0]
        sell_indicators = extracted_lists[1]

        # use the dicts to write the hyperopt
        deploy_custom_hyperopt(args['hyperopt'], new_path,
                               buy_indicators, sell_indicators)<|MERGE_RESOLUTION|>--- conflicted
+++ resolved
@@ -285,10 +285,8 @@
     """
     config = setup_utils_configuration(args, RunMode.UTIL_NO_EXCHANGE)
 
-<<<<<<< HEAD
     # check what the name of the hyperopt should be
-=======
->>>>>>> 535e7a41
+
     if not 'hyperopt' in args or not args['hyperopt']:
         raise OperationalException("`custom-hyperopt` requires --hyperopt to be set.")
     elif not 'buy_indicators' in args or not args['buy_indicators']:
