--- conflicted
+++ resolved
@@ -260,7 +260,6 @@
             default=None
         )
 
-<<<<<<< HEAD
 
         self.parser.add_argument(
             '--stop-loss',
@@ -332,7 +331,6 @@
         )
 
 
-=======
         self.parser.add_argument(
             '-db', '--db-url',
             help='Show trades stored in database.',
@@ -340,7 +338,6 @@
             default=None
         )
 
->>>>>>> 9d4257c2
     def testdata_dl_options(self) -> None:
         """
         Parses given arguments for testdata download
