# pragma pylint: disable=unused-argument, unused-variable, protected-access, invalid-name

"""
This module manage Telegram communication
"""
import json
import logging
import re
from dataclasses import dataclass
from datetime import date, datetime, timedelta
from functools import partial
from html import escape
from itertools import chain
from math import isnan
from typing import Any, Callable, Dict, List, Optional, Union

import arrow
from tabulate import tabulate
from telegram import (CallbackQuery, InlineKeyboardButton, InlineKeyboardMarkup, KeyboardButton,
                      ParseMode, ReplyKeyboardMarkup, Update)
from telegram.error import BadRequest, NetworkError, TelegramError
from telegram.ext import CallbackContext, CallbackQueryHandler, CommandHandler, Updater
from telegram.utils.helpers import escape_markdown

from freqtrade.__init__ import __version__
from freqtrade.constants import DUST_PER_COIN
from freqtrade.enums import RPCMessageType, SignalDirection, TradingMode
from freqtrade.exceptions import OperationalException
from freqtrade.misc import chunks, plural, round_coin_value
from freqtrade.persistence import Trade
from freqtrade.rpc import RPC, RPCException, RPCHandler


logger = logging.getLogger(__name__)

logger.debug('Included module rpc.telegram ...')

MAX_TELEGRAM_MESSAGE_LENGTH = 4096


@dataclass
class TimeunitMappings:
    header: str
    message: str
    message2: str
    callback: str
    default: int


def authorized_only(command_handler: Callable[..., None]) -> Callable[..., Any]:
    """
    Decorator to check if the message comes from the correct chat_id
    :param command_handler: Telegram CommandHandler
    :return: decorated function
    """

    def wrapper(self, *args, **kwargs):
        """ Decorator logic """
        update = kwargs.get('update') or args[0]

        # Reject unauthorized messages
        if update.callback_query:
            cchat_id = int(update.callback_query.message.chat.id)
        else:
            cchat_id = int(update.message.chat_id)

        chat_id = int(self._config['telegram']['chat_id'])
        if cchat_id != chat_id:
            logger.info(
                'Rejected unauthorized message from: %s',
                update.message.chat_id
            )
            return wrapper
        # Rollback session to avoid getting data stored in a transaction.
        Trade.query.session.rollback()
        logger.debug(
            'Executing handler: %s for chat_id: %s',
            command_handler.__name__,
            chat_id
        )
        try:
            return command_handler(self, *args, **kwargs)
        except BaseException:
            logger.exception('Exception occurred within Telegram module')

    return wrapper


class Telegram(RPCHandler):
    """  This class handles all telegram communication """

    def __init__(self, rpc: RPC, config: Dict[str, Any]) -> None:
        """
        Init the Telegram call, and init the super class RPCHandler
        :param rpc: instance of RPC Helper class
        :param config: Configuration object
        :return: None
        """
        super().__init__(rpc, config)

        self._updater: Updater
        self._init_keyboard()
        self._init()

    def _init_keyboard(self) -> None:
        """
        Validates the keyboard configuration from telegram config
        section.
        """
        self._keyboard: List[List[Union[str, KeyboardButton]]] = [
            ['/daily', '/profit', '/balance'],
            ['/status', '/status table', '/performance'],
            ['/count', '/start', '/stop', '/help']
        ]
        # do not allow commands with mandatory arguments and critical cmds
        # TODO: DRY! - its not good to list all valid cmds here. But otherwise
        #       this needs refactoring of the whole telegram module (same
        #       problem in _help()).
        valid_keys: List[str] = [r'/start$', r'/stop$', r'/status$', r'/status table$',
                                 r'/trades$', r'/performance$', r'/buys', r'/entries',
                                 r'/sells', r'/exits', r'/mix_tags',
                                 r'/daily$', r'/daily \d+$', r'/profit$', r'/profit \d+',
                                 r'/stats$', r'/count$', r'/locks$', r'/balance$',
                                 r'/stopbuy$', r'/reload_config$', r'/show_config$',
                                 r'/logs$', r'/whitelist$', r'/blacklist$', r'/bl_delete$',
                                 r'/weekly$', r'/weekly \d+$', r'/monthly$', r'/monthly \d+$',
                                 r'/forcebuy$', r'/forcelong$', r'/forceshort$',
                                 r'/forcesell$', r'/forceexit$',
                                 r'/edge$', r'/health$', r'/help$', r'/version$']
        # Create keys for generation
        valid_keys_print = [k.replace('$', '') for k in valid_keys]

        # custom keyboard specified in config.json
        cust_keyboard = self._config['telegram'].get('keyboard', [])
        if cust_keyboard:
            combined = "(" + ")|(".join(valid_keys) + ")"
            # check for valid shortcuts
            invalid_keys = [b for b in chain.from_iterable(cust_keyboard)
                            if not re.match(combined, b)]
            if len(invalid_keys):
                err_msg = ('config.telegram.keyboard: Invalid commands for '
                           f'custom Telegram keyboard: {invalid_keys}'
                           f'\nvalid commands are: {valid_keys_print}')
                raise OperationalException(err_msg)
            else:
                self._keyboard = cust_keyboard
                logger.info('using custom keyboard from '
                            f'config.json: {self._keyboard}')

    def _init(self) -> None:
        """
        Initializes this module with the given config,
        registers all known command handlers
        and starts polling for message updates
        """
        self._updater = Updater(token=self._config['telegram']['token'], workers=0,
                                use_context=True)

        # Register command handler and start telegram message polling
        handles = [
            CommandHandler('status', self._status),
            CommandHandler('profit', self._profit),
            CommandHandler('balance', self._balance),
            CommandHandler('start', self._start),
            CommandHandler('stop', self._stop),
            CommandHandler(['forcesell', 'forceexit', 'fx'], self._force_exit),
            CommandHandler(['forcebuy', 'forcelong'], partial(
                self._force_enter, order_side=SignalDirection.LONG)),
            CommandHandler('forceshort', partial(
                self._force_enter, order_side=SignalDirection.SHORT)),
            CommandHandler('trades', self._trades),
            CommandHandler('delete', self._delete_trade),
            CommandHandler('performance', self._performance),
            CommandHandler(['buys', 'entries'], self._enter_tag_performance),
            CommandHandler(['sells', 'exits'], self._exit_reason_performance),
            CommandHandler('mix_tags', self._mix_tag_performance),
            CommandHandler('stats', self._stats),
            CommandHandler('daily', self._daily),
            CommandHandler('weekly', self._weekly),
            CommandHandler('monthly', self._monthly),
            CommandHandler('count', self._count),
            CommandHandler('locks', self._locks),
            CommandHandler(['unlock', 'delete_locks'], self._delete_locks),
            CommandHandler(['reload_config', 'reload_conf'], self._reload_config),
            CommandHandler(['show_config', 'show_conf'], self._show_config),
            CommandHandler('stopbuy', self._stopbuy),
            CommandHandler('whitelist', self._whitelist),
            CommandHandler('blacklist', self._blacklist),
            CommandHandler(['blacklist_delete', 'bl_delete'], self._blacklist_delete),
            CommandHandler('logs', self._logs),
            CommandHandler('edge', self._edge),
            CommandHandler('health', self._health),
            CommandHandler('help', self._help),
            CommandHandler('version', self._version),
        ]
        callbacks = [
            CallbackQueryHandler(self._status_table, pattern='update_status_table'),
            CallbackQueryHandler(self._daily, pattern='update_daily'),
            CallbackQueryHandler(self._weekly, pattern='update_weekly'),
            CallbackQueryHandler(self._monthly, pattern='update_monthly'),
            CallbackQueryHandler(self._profit, pattern='update_profit'),
            CallbackQueryHandler(self._balance, pattern='update_balance'),
            CallbackQueryHandler(self._performance, pattern='update_performance'),
            CallbackQueryHandler(self._enter_tag_performance,
                                 pattern='update_enter_tag_performance'),
            CallbackQueryHandler(self._exit_reason_performance,
                                 pattern='update_exit_reason_performance'),
            CallbackQueryHandler(self._mix_tag_performance, pattern='update_mix_tag_performance'),
            CallbackQueryHandler(self._count, pattern='update_count'),
            CallbackQueryHandler(self._force_exit_inline, pattern=r"force_exit__\S+"),
            CallbackQueryHandler(self._force_enter_inline, pattern=r"\S+\/\S+"),
        ]
        for handle in handles:
            self._updater.dispatcher.add_handler(handle)

        for callback in callbacks:
            self._updater.dispatcher.add_handler(callback)

        self._updater.start_polling(
            bootstrap_retries=-1,
            timeout=20,
            read_latency=60,  # Assumed transmission latency
            drop_pending_updates=True,
        )
        logger.info(
            'rpc.telegram is listening for following commands: %s',
            [h.command for h in handles]
        )

    def cleanup(self) -> None:
        """
        Stops all running telegram threads.
        :return: None
        """
        # This can take up to `timeout` from the call to `start_polling`.
        self._updater.stop()

    def _exchange_from_msg(self, msg: Dict[str, Any]) -> str:
        """
        Extracts the exchange name from the given message.
        :param msg: The message to extract the exchange name from.
        :return: The exchange name.
        """
        return f"{msg['exchange']}{' (dry)' if self._config['dry_run'] else ''}"

    def _add_analyzed_candle(self, pair: str) -> str:
        candle_val = self._config['telegram'].get(
            'notification_settings', {}).get('show_candle', 'off')
        if candle_val != 'off':
            if candle_val == 'ohlc':
                analyzed_df, _ = self._rpc._freqtrade.dataprovider.get_analyzed_dataframe(
                    pair, self._config['timeframe'])
                candle = analyzed_df.iloc[-1].squeeze() if len(analyzed_df) > 0 else None
                if candle is not None:
                    return (
                        f"*Candle OHLC*: `{candle['open']}, {candle['high']}, "
                        f"{candle['low']}, {candle['close']}`\n"
                    )

        return ''

    def _format_entry_msg(self, msg: Dict[str, Any]) -> str:
        if self._rpc._fiat_converter:
            msg['stake_amount_fiat'] = self._rpc._fiat_converter.convert_amount(
                msg['stake_amount'], msg['stake_currency'], msg['fiat_currency'])
        else:
            msg['stake_amount_fiat'] = 0
        is_fill = msg['type'] in [RPCMessageType.ENTRY_FILL]
        emoji = '\N{CHECK MARK}' if is_fill else '\N{LARGE BLUE CIRCLE}'

        entry_side = ({'enter': 'Long', 'entered': 'Longed'} if msg['direction'] == 'Long'
                      else {'enter': 'Short', 'entered': 'Shorted'})
        message = (
            f"{emoji} *{self._exchange_from_msg(msg)}:*"
            f" {entry_side['entered'] if is_fill else entry_side['enter']} {msg['pair']}"
            f" (#{msg['trade_id']})\n"
<<<<<<< HEAD
        )
=======
            )
        message += self._add_analyzed_candle(msg['pair'])
>>>>>>> 75e190ff
        message += f"*Enter Tag:* `{msg['enter_tag']}`\n" if msg.get('enter_tag') else ""
        message += f"*Amount:* `{msg['amount']:.8f}`\n"
        if msg.get('leverage') and msg.get('leverage', 1.0) != 1.0:
            message += f"*Leverage:* `{msg['leverage']}`\n"

        if msg['type'] in [RPCMessageType.ENTRY_FILL]:
            message += f"*Open Rate:* `{msg['open_rate']:.8f}`\n"
        elif msg['type'] in [RPCMessageType.ENTRY]:
            message += f"*Open Rate:* `{msg['limit']:.8f}`\n"\
                       f"*Current Rate:* `{msg['current_rate']:.8f}`\n"

        message += f"*Total:* `({round_coin_value(msg['stake_amount'], msg['stake_currency'])}"

        if msg.get('fiat_currency'):
            message += f", {round_coin_value(msg['stake_amount_fiat'], msg['fiat_currency'])}"

        message += ")`"
        return message

    def _format_exit_msg(self, msg: Dict[str, Any]) -> str:
        msg['amount'] = round(msg['amount'], 8)
        msg['profit_percent'] = round(msg['profit_ratio'] * 100, 2)
        msg['duration'] = msg['close_date'].replace(
            microsecond=0) - msg['open_date'].replace(microsecond=0)
        msg['duration_min'] = msg['duration'].total_seconds() / 60

        msg['enter_tag'] = msg['enter_tag'] if "enter_tag" in msg.keys() else None
        msg['emoji'] = self._get_sell_emoji(msg)
        msg['leverage_text'] = (f"*Leverage:* `{msg['leverage']:.1f}`\n"
                                if msg.get('leverage') and msg.get('leverage', 1.0) != 1.0
                                else "")

        # Check if all sell properties are available.
        # This might not be the case if the message origin is triggered by /forceexit
        if (all(prop in msg for prop in ['gain', 'fiat_currency', 'stake_currency'])
                and self._rpc._fiat_converter):
            msg['profit_fiat'] = self._rpc._fiat_converter.convert_amount(
                msg['profit_amount'], msg['stake_currency'], msg['fiat_currency'])
            msg['profit_extra'] = (
                f" / {msg['profit_fiat']:.3f} {msg['fiat_currency']}")
        else:
            msg['profit_extra'] = ''
        msg['profit_extra'] = (
            f" ({msg['gain']}: {msg['profit_amount']:.8f} {msg['stake_currency']}"
            f"{msg['profit_extra']})")
        is_fill = msg['type'] == RPCMessageType.EXIT_FILL
        is_sub_trade = msg.get('sub_trade')
        is_sub_profit = msg['profit_amount'] != msg.get('cumulative_profit')
        profit_prefix = ('Sub ' if is_sub_profit
                         else 'Cumulative ') if is_sub_trade else ''
        cp_extra = ''
        if is_sub_profit and is_sub_trade:
            if self._rpc._fiat_converter:
                cp_fiat = self._rpc._fiat_converter.convert_amount(
                    msg['cumulative_profit'], msg['stake_currency'], msg['fiat_currency'])
                cp_extra = f" / {cp_fiat:.3f} {msg['fiat_currency']}"
            else:
                cp_extra = ''
            cp_extra = f"*Cumulative Profit:* (`{msg['cumulative_profit']:.8f} " \
                       f"{msg['stake_currency']}{cp_extra}`)\n"
        message = (
            f"{msg['emoji']} *{self._exchange_from_msg(msg)}:* "
            f"{'Exited' if is_fill else 'Exiting'} {msg['pair']} (#{msg['trade_id']})\n"
<<<<<<< HEAD
            f"*{f'{profit_prefix}Profit' if is_fill else f'Unrealized {profit_prefix}Profit'}:* "
=======
            f"{self._add_analyzed_candle(msg['pair'])}"
            f"*{'Profit' if is_fill else 'Unrealized Profit'}:* "
>>>>>>> 75e190ff
            f"`{msg['profit_ratio']:.2%}{msg['profit_extra']}`\n"
            f"{cp_extra}"
            f"*Enter Tag:* `{msg['enter_tag']}`\n"
            f"*Exit Reason:* `{msg['exit_reason']}`\n"
            f"*Direction:* `{msg['direction']}`\n"
            f"{msg['leverage_text']}"
            f"*Amount:* `{msg['amount']:.8f}`\n"
            f"*Open Rate:* `{msg['open_rate']:.8f}`\n"
        )
        if msg['type'] == RPCMessageType.EXIT:
            message += (f"*Current Rate:* `{msg['current_rate']:.8f}`\n"
                        f"*Exit Rate:* `{msg['limit']:.8f}`")

        elif msg['type'] == RPCMessageType.EXIT_FILL:
            message += f"*Exit Rate:* `{msg['close_rate']:.8f}`"
        if msg.get('sub_trade'):
            if self._rpc._fiat_converter:
                msg['stake_amount_fiat'] = self._rpc._fiat_converter.convert_amount(
                    msg['stake_amount'], msg['stake_currency'], msg['fiat_currency'])
            else:
                msg['stake_amount_fiat'] = 0
            rem = round_coin_value(msg['stake_amount'], msg['stake_currency'])
            message += f"\n*Remaining:* `({rem}"

            if msg.get('fiat_currency', None):
                message += f", {round_coin_value(msg['stake_amount_fiat'], msg['fiat_currency'])}"

            message += ")`"
        else:
            message += f"\n*Duration:* `{msg['duration']} ({msg['duration_min']:.1f} min)`"
        return message

    def compose_message(self, msg: Dict[str, Any], msg_type: RPCMessageType) -> str:
        if msg_type in [RPCMessageType.ENTRY, RPCMessageType.ENTRY_FILL]:
            message = self._format_entry_msg(msg)

        elif msg_type in [RPCMessageType.EXIT, RPCMessageType.EXIT_FILL]:
            message = self._format_exit_msg(msg)

        elif msg_type in (RPCMessageType.ENTRY_CANCEL, RPCMessageType.EXIT_CANCEL):
            msg['message_side'] = 'enter' if msg_type in [RPCMessageType.ENTRY_CANCEL] else 'exit'
            message = (f"\N{WARNING SIGN} *{self._exchange_from_msg(msg)}:* "
                       f"Cancelling {'partial ' if msg.get('sub_trade') else ''}"
                       f"{msg['message_side']} Order for {msg['pair']} "
                       f"(#{msg['trade_id']}). Reason: {msg['reason']}.")

        elif msg_type == RPCMessageType.PROTECTION_TRIGGER:
            message = (
                f"*Protection* triggered due to {msg['reason']}. "
                f"`{msg['pair']}` will be locked until `{msg['lock_end_time']}`."
            )

        elif msg_type == RPCMessageType.PROTECTION_TRIGGER_GLOBAL:
            message = (
                f"*Protection* triggered due to {msg['reason']}. "
                f"*All pairs* will be locked until `{msg['lock_end_time']}`."
            )

        elif msg_type == RPCMessageType.STATUS:
            message = f"*Status:* `{msg['status']}`"

        elif msg_type == RPCMessageType.WARNING:
            message = f"\N{WARNING SIGN} *Warning:* `{msg['status']}`"

        elif msg_type == RPCMessageType.STARTUP:
            message = f"{msg['status']}"

        else:
            raise NotImplementedError(f"Unknown message type: {msg_type}")
        return message

    def send_msg(self, msg: Dict[str, Any]) -> None:
        """ Send a message to telegram channel """

        default_noti = 'on'

        msg_type = msg['type']
        noti = ''
        if msg_type == RPCMessageType.EXIT:
            sell_noti = self._config['telegram'] \
                .get('notification_settings', {}).get(str(msg_type), {})
            # For backward compatibility sell still can be string
            if isinstance(sell_noti, str):
                noti = sell_noti
            else:
                noti = sell_noti.get(str(msg['exit_reason']), default_noti)
        else:
            noti = self._config['telegram'] \
                .get('notification_settings', {}).get(str(msg_type), default_noti)

        if noti == 'off':
            logger.info(f"Notification '{msg_type}' not sent.")
            # Notification disabled
            return

        message = self.compose_message(msg, msg_type)

        self._send_msg(message, disable_notification=(noti == 'silent'))

    def _get_sell_emoji(self, msg):
        """
        Get emoji for sell-side
        """

        if float(msg['profit_percent']) >= 5.0:
            return "\N{ROCKET}"
        elif float(msg['profit_percent']) >= 0.0:
            return "\N{EIGHT SPOKED ASTERISK}"
        elif msg['exit_reason'] == "stop_loss":
            return "\N{WARNING SIGN}"
        else:
            return "\N{CROSS MARK}"

    def _prepare_order_details(self, filled_orders: List, quote_currency: str, is_open: bool):
        """
        Prepare details of trade with entry adjustment enabled
        """
        lines: List[str] = []
        if len(filled_orders) > 0:
            first_avg = filled_orders[0]["safe_price"]

        for x, order in enumerate(filled_orders):
            if order['is_open'] is True:
                continue
            wording = 'Entry' if order['ft_is_entry'] else 'Exit'

            cur_entry_datetime = arrow.get(order["order_filled_date"])
            cur_entry_amount = order["filled"] or order["amount"]
            cur_entry_average = order["safe_price"]
            lines.append("  ")
            if x == 0:
                lines.append(f"*{wording} #{x+1}:*")
                lines.append(
                    f"*Amount:* {cur_entry_amount} ({order['cost']:.8f} {quote_currency})")
                lines.append(f"*Average Price:* {cur_entry_average}")
            else:
                sumA = 0
                sumB = 0
                for y in range(x):
                    amount = filled_orders[y]["filled"] or filled_orders[y]["amount"]
                    sumA += amount * filled_orders[y]["safe_price"]
                    sumB += amount
                prev_avg_price = sumA / sumB
                price_to_1st_entry = ((cur_entry_average - first_avg) / first_avg)
                minus_on_entry = 0
                if prev_avg_price:
                    minus_on_entry = (cur_entry_average - prev_avg_price) / prev_avg_price

                lines.append(f"*{wording} #{x+1}:* at {minus_on_entry:.2%} avg profit")
                if is_open:
                    lines.append("({})".format(cur_entry_datetime
                                               .humanize(granularity=["day", "hour", "minute"])))
                lines.append(
                    f"*Amount:* {cur_entry_amount} ({order['cost']:.8f} {quote_currency})")
                lines.append(f"*Average {wording} Price:* {cur_entry_average} "
                             f"({price_to_1st_entry:.2%} from 1st entry rate)")
                lines.append(f"*Order filled:* {order['order_filled_date']}")

                # TODO: is this really useful?
                # dur_entry = cur_entry_datetime - arrow.get(
                #     filled_orders[x - 1]["order_filled_date"])
                # days = dur_entry.days
                # hours, remainder = divmod(dur_entry.seconds, 3600)
                # minutes, seconds = divmod(remainder, 60)
                # lines.append(
                # f"({days}d {hours}h {minutes}m {seconds}s from previous {wording.lower()})")
        return lines

    @authorized_only
    def _status(self, update: Update, context: CallbackContext) -> None:
        """
        Handler for /status.
        Returns the current TradeThread status
        :param bot: telegram bot
        :param update: message update
        :return: None
        """

        if context.args and 'table' in context.args:
            self._status_table(update, context)
            return
        else:
            self._status_msg(update, context)

    def _status_msg(self, update: Update, context: CallbackContext) -> None:
        """
        handler for `/status` and `/status <id>`.

        """
        try:

            # Check if there's at least one numerical ID provided.
            # If so, try to get only these trades.
            trade_ids = []
            if context.args and len(context.args) > 0:
                trade_ids = [int(i) for i in context.args if i.isnumeric()]

            results = self._rpc._rpc_trade_status(trade_ids=trade_ids)
            position_adjust = self._config.get('position_adjustment_enable', False)
            max_entries = self._config.get('max_entry_position_adjustment', -1)
            messages = []
            for r in results:
                r['open_date_hum'] = arrow.get(r['open_date']).humanize()
                r['num_entries'] = len([o for o in r['orders'] if o['ft_is_entry']])
                r['exit_reason'] = r.get('exit_reason', "")
                lines = [
                    "*Trade ID:* `{trade_id}`" +
                    ("` (since {open_date_hum})`" if r['is_open'] else ""),
                    "*Current Pair:* {pair}",
                    "*Direction:* " + ("`Short`" if r.get('is_short') else "`Long`"),
                    "*Leverage:* `{leverage}`" if r.get('leverage') else "",
                    "*Amount:* `{amount} ({stake_amount} {quote_currency})`",
                    "*Enter Tag:* `{enter_tag}`" if r['enter_tag'] else "",
                    "*Exit Reason:* `{exit_reason}`" if r['exit_reason'] else "",
                ]

                if position_adjust:
                    max_buy_str = (f"/{max_entries + 1}" if (max_entries > 0) else "")
                    lines.append("*Number of Entries:* `{num_entries}`" + max_buy_str)

                lines.extend([
                    "*Open Rate:* `{open_rate:.8f}`",
                    "*Close Rate:* `{close_rate:.8f}`" if r['close_rate'] else "",
                    "*Open Date:* `{open_date}`",
                    "*Close Date:* `{close_date}`" if r['close_date'] else "",
                    "*Current Rate:* `{current_rate:.8f}`" if r['is_open'] else "",
                    ("*Current Profit:* " if r['is_open'] else "*Close Profit: *")
                    + "`{profit_ratio:.2%}`",
                ])

                if r['is_open']:
                    if r.get('realized_profit'):
                        lines.append("*Realized Profit:* `{realized_profit:.8f}`")
                    if (r['stop_loss_abs'] != r['initial_stop_loss_abs']
                            and r['initial_stop_loss_ratio'] is not None):
                        # Adding initial stoploss only if it is different from stoploss
                        lines.append("*Initial Stoploss:* `{initial_stop_loss_abs:.8f}` "
                                     "`({initial_stop_loss_ratio:.2%})`")

                    # Adding stoploss and stoploss percentage only if it is not None
                    lines.append("*Stoploss:* `{stop_loss_abs:.8f}` " +
                                 ("`({stop_loss_ratio:.2%})`" if r['stop_loss_ratio'] else ""))
                    lines.append("*Stoploss distance:* `{stoploss_current_dist:.8f}` "
                                 "`({stoploss_current_dist_ratio:.2%})`")
                    if r['open_order']:
                        if r['exit_order_status']:
                            lines.append("*Open Order:* `{open_order}` - `{exit_order_status}`")
                        else:
                            lines.append("*Open Order:* `{open_order}`")

                lines_detail = self._prepare_order_details(
                    r['orders'], r['quote_currency'], r['is_open'])
                lines.extend(lines_detail if lines_detail else "")

                # Filter empty lines using list-comprehension
                messages.append("\n".join([line for line in lines if line]).format(**r))

            for msg in messages:
                self._send_msg(msg)

        except RPCException as e:
            self._send_msg(str(e))

    @authorized_only
    def _status_table(self, update: Update, context: CallbackContext) -> None:
        """
        Handler for /status table.
        Returns the current TradeThread status in table format
        :param bot: telegram bot
        :param update: message update
        :return: None
        """
        try:
            fiat_currency = self._config.get('fiat_display_currency', '')
            statlist, head, fiat_profit_sum = self._rpc._rpc_status_table(
                self._config['stake_currency'], fiat_currency)

            show_total = not isnan(fiat_profit_sum) and len(statlist) > 1
            max_trades_per_msg = 50
            """
            Calculate the number of messages of 50 trades per message
            0.99 is used to make sure that there are no extra (empty) messages
            As an example with 50 trades, there will be int(50/50 + 0.99) = 1 message
            """
            messages_count = max(int(len(statlist) / max_trades_per_msg + 0.99), 1)
            for i in range(0, messages_count):
                trades = statlist[i * max_trades_per_msg:(i + 1) * max_trades_per_msg]
                if show_total and i == messages_count - 1:
                    # append total line
                    trades.append(["Total", "", "", f"{fiat_profit_sum:.2f} {fiat_currency}"])

                message = tabulate(trades,
                                   headers=head,
                                   tablefmt='simple')
                if show_total and i == messages_count - 1:
                    # insert separators line between Total
                    lines = message.split("\n")
                    message = "\n".join(lines[:-1] + [lines[1]] + [lines[-1]])
                self._send_msg(f"<pre>{message}</pre>", parse_mode=ParseMode.HTML,
                               reload_able=True, callback_path="update_status_table",
                               query=update.callback_query)
        except RPCException as e:
            self._send_msg(str(e))

    @authorized_only
    def _timeunit_stats(self, update: Update, context: CallbackContext, unit: str) -> None:
        """
        Handler for /daily <n>
        Returns a daily profit (in BTC) over the last n days.
        :param bot: telegram bot
        :param update: message update
        :return: None
        """

        vals = {
            'days': TimeunitMappings('Day', 'Daily', 'days', 'update_daily', 7),
            'weeks': TimeunitMappings('Monday', 'Weekly', 'weeks (starting from Monday)',
                                      'update_weekly', 8),
            'months': TimeunitMappings('Month', 'Monthly', 'months', 'update_monthly', 6),
        }
        val = vals[unit]

        stake_cur = self._config['stake_currency']
        fiat_disp_cur = self._config.get('fiat_display_currency', '')
        try:
            timescale = int(context.args[0]) if context.args else val.default
        except (TypeError, ValueError, IndexError):
            timescale = val.default
        try:
            stats = self._rpc._rpc_timeunit_profit(
                timescale,
                stake_cur,
                fiat_disp_cur,
                unit
            )
            stats_tab = tabulate(
                [[f"{period['date']} ({period['trade_count']})",
                  f"{round_coin_value(period['abs_profit'], stats['stake_currency'])}",
                  f"{period['fiat_value']:.2f} {stats['fiat_display_currency']}",
                  f"{period['rel_profit']:.2%}",
                  ] for period in stats['data']],
                headers=[
                    f"{val.header} (count)",
                    f'{stake_cur}',
                    f'{fiat_disp_cur}',
                    'Profit %',
                    'Trades',
                ],
                tablefmt='simple')
            message = (
                f'<b>{val.message} Profit over the last {timescale} {val.message2}</b>:\n'
                f'<pre>{stats_tab}</pre>'
            )
            self._send_msg(message, parse_mode=ParseMode.HTML, reload_able=True,
                           callback_path=val.callback, query=update.callback_query)
        except RPCException as e:
            self._send_msg(str(e))

    @authorized_only
    def _daily(self, update: Update, context: CallbackContext) -> None:
        """
        Handler for /daily <n>
        Returns a daily profit (in BTC) over the last n days.
        :param bot: telegram bot
        :param update: message update
        :return: None
        """
        self._timeunit_stats(update, context, 'days')

    @authorized_only
    def _weekly(self, update: Update, context: CallbackContext) -> None:
        """
        Handler for /weekly <n>
        Returns a weekly profit (in BTC) over the last n weeks.
        :param bot: telegram bot
        :param update: message update
        :return: None
        """
        self._timeunit_stats(update, context, 'weeks')

    @authorized_only
    def _monthly(self, update: Update, context: CallbackContext) -> None:
        """
        Handler for /monthly <n>
        Returns a monthly profit (in BTC) over the last n months.
        :param bot: telegram bot
        :param update: message update
        :return: None
        """
        self._timeunit_stats(update, context, 'months')

    @authorized_only
    def _profit(self, update: Update, context: CallbackContext) -> None:
        """
        Handler for /profit.
        Returns a cumulative profit statistics.
        :param bot: telegram bot
        :param update: message update
        :return: None
        """
        stake_cur = self._config['stake_currency']
        fiat_disp_cur = self._config.get('fiat_display_currency', '')

        start_date = datetime.fromtimestamp(0)
        timescale = None
        try:
            if context.args:
                timescale = int(context.args[0]) - 1
                today_start = datetime.combine(date.today(), datetime.min.time())
                start_date = today_start - timedelta(days=timescale)
        except (TypeError, ValueError, IndexError):
            pass

        stats = self._rpc._rpc_trade_statistics(
            stake_cur,
            fiat_disp_cur,
            start_date)
        profit_closed_coin = stats['profit_closed_coin']
        profit_closed_ratio_mean = stats['profit_closed_ratio_mean']
        profit_closed_percent = stats['profit_closed_percent']
        profit_closed_fiat = stats['profit_closed_fiat']
        profit_all_coin = stats['profit_all_coin']
        profit_all_ratio_mean = stats['profit_all_ratio_mean']
        profit_all_percent = stats['profit_all_percent']
        profit_all_fiat = stats['profit_all_fiat']
        trade_count = stats['trade_count']
        first_trade_date = stats['first_trade_date']
        latest_trade_date = stats['latest_trade_date']
        avg_duration = stats['avg_duration']
        best_pair = stats['best_pair']
        best_pair_profit_ratio = stats['best_pair_profit_ratio']
        if stats['trade_count'] == 0:
            markdown_msg = 'No trades yet.'
        else:
            # Message to display
            if stats['closed_trade_count'] > 0:
                markdown_msg = ("*ROI:* Closed trades\n"
                                f"∙ `{round_coin_value(profit_closed_coin, stake_cur)} "
                                f"({profit_closed_ratio_mean:.2%}) "
                                f"({profit_closed_percent} \N{GREEK CAPITAL LETTER SIGMA}%)`\n"
                                f"∙ `{round_coin_value(profit_closed_fiat, fiat_disp_cur)}`\n")
            else:
                markdown_msg = "`No closed trade` \n"

            markdown_msg += (
                f"*ROI:* All trades\n"
                f"∙ `{round_coin_value(profit_all_coin, stake_cur)} "
                f"({profit_all_ratio_mean:.2%}) "
                f"({profit_all_percent} \N{GREEK CAPITAL LETTER SIGMA}%)`\n"
                f"∙ `{round_coin_value(profit_all_fiat, fiat_disp_cur)}`\n"
                f"*Total Trade Count:* `{trade_count}`\n"
                f"*{'First Trade opened' if not timescale else 'Showing Profit since'}:* "
                f"`{first_trade_date}`\n"
                f"*Latest Trade opened:* `{latest_trade_date}`\n"
                f"*Win / Loss:* `{stats['winning_trades']} / {stats['losing_trades']}`"
            )
            if stats['closed_trade_count'] > 0:
                markdown_msg += (
                    f"\n*Avg. Duration:* `{avg_duration}`\n"
                    f"*Best Performing:* `{best_pair}: {best_pair_profit_ratio:.2%}`\n"
                    f"*Trading volume:* `{round_coin_value(stats['trading_volume'], stake_cur)}`\n"
                    f"*Profit factor:* `{stats['profit_factor']:.2f}`\n"
                    f"*Max Drawdown:* `{stats['max_drawdown']:.2%} "
                    f"({round_coin_value(stats['max_drawdown_abs'], stake_cur)})`"
                )
        self._send_msg(markdown_msg, reload_able=True, callback_path="update_profit",
                       query=update.callback_query)

    @authorized_only
    def _stats(self, update: Update, context: CallbackContext) -> None:
        """
        Handler for /stats
        Show stats of recent trades
        """
        stats = self._rpc._rpc_stats()

        reason_map = {
            'roi': 'ROI',
            'stop_loss': 'Stoploss',
            'trailing_stop_loss': 'Trail. Stop',
            'stoploss_on_exchange': 'Stoploss',
            'exit_signal': 'Exit Signal',
            'force_exit': 'Force Exit',
            'emergency_exit': 'Emergency Exit',
        }
        exit_reasons_tabulate = [
            [
                reason_map.get(reason, reason),
                sum(count.values()),
                count['wins'],
                count['losses']
            ] for reason, count in stats['exit_reasons'].items()
        ]
        exit_reasons_msg = 'No trades yet.'
        for reason in chunks(exit_reasons_tabulate, 25):
            exit_reasons_msg = tabulate(
                reason,
                headers=['Exit Reason', 'Exits', 'Wins', 'Losses']
            )
            if len(exit_reasons_tabulate) > 25:
                self._send_msg(f"```\n{exit_reasons_msg}```", ParseMode.MARKDOWN)
                exit_reasons_msg = ''

        durations = stats['durations']
        duration_msg = tabulate(
            [
                ['Wins', str(timedelta(seconds=durations['wins']))
                 if durations['wins'] is not None else 'N/A'],
                ['Losses', str(timedelta(seconds=durations['losses']))
                 if durations['losses'] is not None else 'N/A']
            ],
            headers=['', 'Avg. Duration']
        )
        msg = (f"""```\n{exit_reasons_msg}```\n```\n{duration_msg}```""")

        self._send_msg(msg, ParseMode.MARKDOWN)

    @authorized_only
    def _balance(self, update: Update, context: CallbackContext) -> None:
        """ Handler for /balance """
        try:
            result = self._rpc._rpc_balance(self._config['stake_currency'],
                                            self._config.get('fiat_display_currency', ''))

            balance_dust_level = self._config['telegram'].get('balance_dust_level', 0.0)
            if not balance_dust_level:
                balance_dust_level = DUST_PER_COIN.get(self._config['stake_currency'], 1.0)

            output = ''
            if self._config['dry_run']:
                output += "*Warning:* Simulated balances in Dry Mode.\n"
            starting_cap = round_coin_value(
                result['starting_capital'], self._config['stake_currency'])
            output += f"Starting capital: `{starting_cap}`"
            starting_cap_fiat = round_coin_value(
                result['starting_capital_fiat'], self._config['fiat_display_currency']
            ) if result['starting_capital_fiat'] > 0 else ''
            output += (f" `, {starting_cap_fiat}`.\n"
                       ) if result['starting_capital_fiat'] > 0 else '.\n'

            total_dust_balance = 0
            total_dust_currencies = 0
            for curr in result['currencies']:
                curr_output = ''
                if curr['est_stake'] > balance_dust_level:
                    if curr['is_position']:
                        curr_output = (
                            f"*{curr['currency']}:*\n"
                            f"\t`{curr['side']}: {curr['position']:.8f}`\n"
                            f"\t`Leverage: {curr['leverage']:.1f}`\n"
                            f"\t`Est. {curr['stake']}: "
                            f"{round_coin_value(curr['est_stake'], curr['stake'], False)}`\n")
                    else:
                        curr_output = (
                            f"*{curr['currency']}:*\n"
                            f"\t`Available: {curr['free']:.8f}`\n"
                            f"\t`Balance: {curr['balance']:.8f}`\n"
                            f"\t`Pending: {curr['used']:.8f}`\n"
                            f"\t`Est. {curr['stake']}: "
                            f"{round_coin_value(curr['est_stake'], curr['stake'], False)}`\n")
                elif curr['est_stake'] <= balance_dust_level:
                    total_dust_balance += curr['est_stake']
                    total_dust_currencies += 1

                # Handle overflowing message length
                if len(output + curr_output) >= MAX_TELEGRAM_MESSAGE_LENGTH:
                    self._send_msg(output)
                    output = curr_output
                else:
                    output += curr_output

            if total_dust_balance > 0:
                output += (
                    f"*{total_dust_currencies} Other "
                    f"{plural(total_dust_currencies, 'Currency', 'Currencies')} "
                    f"(< {balance_dust_level} {result['stake']}):*\n"
                    f"\t`Est. {result['stake']}: "
                    f"{round_coin_value(total_dust_balance, result['stake'], False)}`\n")
            tc = result['trade_count'] > 0
            stake_improve = f" `({result['starting_capital_ratio']:.2%})`" if tc else ''
            fiat_val = f" `({result['starting_capital_fiat_ratio']:.2%})`" if tc else ''

            output += ("\n*Estimated Value*:\n"
                       f"\t`{result['stake']}: "
                       f"{round_coin_value(result['total'], result['stake'], False)}`"
                       f"{stake_improve}\n"
                       f"\t`{result['symbol']}: "
                       f"{round_coin_value(result['value'], result['symbol'], False)}`"
                       f"{fiat_val}\n")
            self._send_msg(output, reload_able=True, callback_path="update_balance",
                           query=update.callback_query)
        except RPCException as e:
            self._send_msg(str(e))

    @authorized_only
    def _start(self, update: Update, context: CallbackContext) -> None:
        """
        Handler for /start.
        Starts TradeThread
        :param bot: telegram bot
        :param update: message update
        :return: None
        """
        msg = self._rpc._rpc_start()
        self._send_msg(f"Status: `{msg['status']}`")

    @authorized_only
    def _stop(self, update: Update, context: CallbackContext) -> None:
        """
        Handler for /stop.
        Stops TradeThread
        :param bot: telegram bot
        :param update: message update
        :return: None
        """
        msg = self._rpc._rpc_stop()
        self._send_msg(f"Status: `{msg['status']}`")

    @authorized_only
    def _reload_config(self, update: Update, context: CallbackContext) -> None:
        """
        Handler for /reload_config.
        Triggers a config file reload
        :param bot: telegram bot
        :param update: message update
        :return: None
        """
        msg = self._rpc._rpc_reload_config()
        self._send_msg(f"Status: `{msg['status']}`")

    @authorized_only
    def _stopbuy(self, update: Update, context: CallbackContext) -> None:
        """
        Handler for /stop_buy.
        Sets max_open_trades to 0 and gracefully sells all open trades
        :param bot: telegram bot
        :param update: message update
        :return: None
        """
        msg = self._rpc._rpc_stopbuy()
        self._send_msg(f"Status: `{msg['status']}`")

    @authorized_only
    def _force_exit(self, update: Update, context: CallbackContext) -> None:
        """
        Handler for /forceexit <id>.
        Sells the given trade at current price
        :param bot: telegram bot
        :param update: message update
        :return: None
        """

        if context.args:
            trade_id = context.args[0]
            self._force_exit_action(trade_id)
        else:
            fiat_currency = self._config.get('fiat_display_currency', '')
            try:
                statlist, _, _ = self._rpc._rpc_status_table(
                    self._config['stake_currency'], fiat_currency)
            except RPCException:
                self._send_msg(msg='No open trade found.')
                return
            trades = []
            for trade in statlist:
                trades.append((trade[0], f"{trade[0]} {trade[1]} {trade[2]} {trade[3]}"))

            trade_buttons = [
                InlineKeyboardButton(text=trade[1], callback_data=f"force_exit__{trade[0]}")
                for trade in trades]
            buttons_aligned = self._layout_inline_keyboard_onecol(trade_buttons)

            buttons_aligned.append([InlineKeyboardButton(
                text='Cancel', callback_data='force_exit__cancel')])
            self._send_msg(msg="Which trade?", keyboard=buttons_aligned)

    def _force_exit_action(self, trade_id):
        if trade_id != 'cancel':
            try:
                self._rpc._rpc_force_exit(trade_id)
            except RPCException as e:
                self._send_msg(str(e))

    def _force_exit_inline(self, update: Update, _: CallbackContext) -> None:
        if update.callback_query:
            query = update.callback_query
            if query.data and '__' in query.data:
                # Input data is "force_exit__<tradid|cancel>"
                trade_id = query.data.split("__")[1].split(' ')[0]
                if trade_id == 'cancel':
                    query.answer()
                    query.edit_message_text(text="Force exit canceled.")
                    return
                trade: Trade = Trade.get_trades(trade_filter=Trade.id == trade_id).first()
                query.answer()
                query.edit_message_text(text=f"Manually exiting Trade #{trade_id}, {trade.pair}")
                self._force_exit_action(trade_id)

    def _force_enter_action(self, pair, price: Optional[float], order_side: SignalDirection):
        if pair != 'cancel':
            try:
                self._rpc._rpc_force_entry(pair, price, order_side=order_side)
            except RPCException as e:
                self._send_msg(str(e))

    def _force_enter_inline(self, update: Update, _: CallbackContext) -> None:
        if update.callback_query:
            query = update.callback_query
            if query.data and '_||_' in query.data:
                pair, side = query.data.split('_||_')
                order_side = SignalDirection(side)
                query.answer()
                query.edit_message_text(text=f"Manually entering {order_side} for {pair}")
                self._force_enter_action(pair, None, order_side)

    @staticmethod
    def _layout_inline_keyboard(
            buttons: List[InlineKeyboardButton], cols=3) -> List[List[InlineKeyboardButton]]:
        return [buttons[i:i + cols] for i in range(0, len(buttons), cols)]

    @staticmethod
    def _layout_inline_keyboard_onecol(
            buttons: List[InlineKeyboardButton], cols=1) -> List[List[InlineKeyboardButton]]:
        return [buttons[i:i + cols] for i in range(0, len(buttons), cols)]

    @authorized_only
    def _force_enter(
            self, update: Update, context: CallbackContext, order_side: SignalDirection) -> None:
        """
        Handler for /forcelong <asset> <price> and `/forceshort <asset> <price>
        Buys a pair trade at the given or current price
        :param bot: telegram bot
        :param update: message update
        :return: None
        """
        if context.args:
            pair = context.args[0]
            price = float(context.args[1]) if len(context.args) > 1 else None
            self._force_enter_action(pair, price, order_side)
        else:
            whitelist = self._rpc._rpc_whitelist()['whitelist']
            pair_buttons = [
                InlineKeyboardButton(text=pair, callback_data=f"{pair}_||_{order_side}")
                for pair in sorted(whitelist)
            ]
            buttons_aligned = self._layout_inline_keyboard(pair_buttons)

            buttons_aligned.append([InlineKeyboardButton(text='Cancel', callback_data='cancel')])
            self._send_msg(msg="Which pair?",
                           keyboard=buttons_aligned,
                           query=update.callback_query)

    @authorized_only
    def _trades(self, update: Update, context: CallbackContext) -> None:
        """
        Handler for /trades <n>
        Returns last n recent trades.
        :param bot: telegram bot
        :param update: message update
        :return: None
        """
        stake_cur = self._config['stake_currency']
        try:
            nrecent = int(context.args[0]) if context.args else 10
        except (TypeError, ValueError, IndexError):
            nrecent = 10
        try:
            trades = self._rpc._rpc_trade_history(
                nrecent
            )
            trades_tab = tabulate(
                [[arrow.get(trade['close_date']).humanize(),
                  trade['pair'] + " (#" + str(trade['trade_id']) + ")",
                  f"{(trade['close_profit']):.2%} ({trade['close_profit_abs']})"]
                 for trade in trades['trades']],
                headers=[
                    'Close Date',
                    'Pair (ID)',
                    f'Profit ({stake_cur})',
                ],
                tablefmt='simple')
            message = (f"<b>{min(trades['trades_count'], nrecent)} recent trades</b>:\n"
                       + (f"<pre>{trades_tab}</pre>" if trades['trades_count'] > 0 else ''))
            self._send_msg(message, parse_mode=ParseMode.HTML)
        except RPCException as e:
            self._send_msg(str(e))

    @authorized_only
    def _delete_trade(self, update: Update, context: CallbackContext) -> None:
        """
        Handler for /delete <id>.
        Delete the given trade
        :param bot: telegram bot
        :param update: message update
        :return: None
        """
        try:
            if not context.args or len(context.args) == 0:
                raise RPCException("Trade-id not set.")
            trade_id = int(context.args[0])
            msg = self._rpc._rpc_delete(trade_id)
            self._send_msg((
                f"`{msg['result_msg']}`\n"
                'Please make sure to take care of this asset on the exchange manually.'
            ))

        except RPCException as e:
            self._send_msg(str(e))

    @authorized_only
    def _performance(self, update: Update, context: CallbackContext) -> None:
        """
        Handler for /performance.
        Shows a performance statistic from finished trades
        :param bot: telegram bot
        :param update: message update
        :return: None
        """
        try:
            trades = self._rpc._rpc_performance()
            output = "<b>Performance:</b>\n"
            for i, trade in enumerate(trades):
                stat_line = (
                    f"{i+1}.\t <code>{trade['pair']}\t"
                    f"{round_coin_value(trade['profit_abs'], self._config['stake_currency'])} "
                    f"({trade['profit_ratio']:.2%}) "
                    f"({trade['count']})</code>\n")

                if len(output + stat_line) >= MAX_TELEGRAM_MESSAGE_LENGTH:
                    self._send_msg(output, parse_mode=ParseMode.HTML)
                    output = stat_line
                else:
                    output += stat_line

            self._send_msg(output, parse_mode=ParseMode.HTML,
                           reload_able=True, callback_path="update_performance",
                           query=update.callback_query)
        except RPCException as e:
            self._send_msg(str(e))

    @authorized_only
    def _enter_tag_performance(self, update: Update, context: CallbackContext) -> None:
        """
        Handler for /buys PAIR .
        Shows a performance statistic from finished trades
        :param bot: telegram bot
        :param update: message update
        :return: None
        """
        try:
            pair = None
            if context.args and isinstance(context.args[0], str):
                pair = context.args[0]

            trades = self._rpc._rpc_enter_tag_performance(pair)
            output = "<b>Entry Tag Performance:</b>\n"
            for i, trade in enumerate(trades):
                stat_line = (
                    f"{i+1}.\t <code>{trade['enter_tag']}\t"
                    f"{round_coin_value(trade['profit_abs'], self._config['stake_currency'])} "
                    f"({trade['profit_ratio']:.2%}) "
                    f"({trade['count']})</code>\n")

                if len(output + stat_line) >= MAX_TELEGRAM_MESSAGE_LENGTH:
                    self._send_msg(output, parse_mode=ParseMode.HTML)
                    output = stat_line
                else:
                    output += stat_line

            self._send_msg(output, parse_mode=ParseMode.HTML,
                           reload_able=True, callback_path="update_enter_tag_performance",
                           query=update.callback_query)
        except RPCException as e:
            self._send_msg(str(e))

    @authorized_only
    def _exit_reason_performance(self, update: Update, context: CallbackContext) -> None:
        """
        Handler for /sells.
        Shows a performance statistic from finished trades
        :param bot: telegram bot
        :param update: message update
        :return: None
        """
        try:
            pair = None
            if context.args and isinstance(context.args[0], str):
                pair = context.args[0]

            trades = self._rpc._rpc_exit_reason_performance(pair)
            output = "<b>Exit Reason Performance:</b>\n"
            for i, trade in enumerate(trades):
                stat_line = (
                    f"{i+1}.\t <code>{trade['exit_reason']}\t"
                    f"{round_coin_value(trade['profit_abs'], self._config['stake_currency'])} "
                    f"({trade['profit_ratio']:.2%}) "
                    f"({trade['count']})</code>\n")

                if len(output + stat_line) >= MAX_TELEGRAM_MESSAGE_LENGTH:
                    self._send_msg(output, parse_mode=ParseMode.HTML)
                    output = stat_line
                else:
                    output += stat_line

            self._send_msg(output, parse_mode=ParseMode.HTML,
                           reload_able=True, callback_path="update_exit_reason_performance",
                           query=update.callback_query)
        except RPCException as e:
            self._send_msg(str(e))

    @authorized_only
    def _mix_tag_performance(self, update: Update, context: CallbackContext) -> None:
        """
        Handler for /mix_tags.
        Shows a performance statistic from finished trades
        :param bot: telegram bot
        :param update: message update
        :return: None
        """
        try:
            pair = None
            if context.args and isinstance(context.args[0], str):
                pair = context.args[0]

            trades = self._rpc._rpc_mix_tag_performance(pair)
            output = "<b>Mix Tag Performance:</b>\n"
            for i, trade in enumerate(trades):
                stat_line = (
                    f"{i+1}.\t <code>{trade['mix_tag']}\t"
                    f"{round_coin_value(trade['profit_abs'], self._config['stake_currency'])} "
                    f"({trade['profit']:.2%}) "
                    f"({trade['count']})</code>\n")

                if len(output + stat_line) >= MAX_TELEGRAM_MESSAGE_LENGTH:
                    self._send_msg(output, parse_mode=ParseMode.HTML)
                    output = stat_line
                else:
                    output += stat_line

            self._send_msg(output, parse_mode=ParseMode.HTML,
                           reload_able=True, callback_path="update_mix_tag_performance",
                           query=update.callback_query)
        except RPCException as e:
            self._send_msg(str(e))

    @authorized_only
    def _count(self, update: Update, context: CallbackContext) -> None:
        """
        Handler for /count.
        Returns the number of trades running
        :param bot: telegram bot
        :param update: message update
        :return: None
        """
        try:
            counts = self._rpc._rpc_count()
            message = tabulate({k: [v] for k, v in counts.items()},
                               headers=['current', 'max', 'total stake'],
                               tablefmt='simple')
            message = "<pre>{}</pre>".format(message)
            logger.debug(message)
            self._send_msg(message, parse_mode=ParseMode.HTML,
                           reload_able=True, callback_path="update_count",
                           query=update.callback_query)
        except RPCException as e:
            self._send_msg(str(e))

    @authorized_only
    def _locks(self, update: Update, context: CallbackContext) -> None:
        """
        Handler for /locks.
        Returns the currently active locks
        """
        rpc_locks = self._rpc._rpc_locks()
        if not rpc_locks['locks']:
            self._send_msg('No active locks.', parse_mode=ParseMode.HTML)

        for locks in chunks(rpc_locks['locks'], 25):
            message = tabulate([[
                lock['id'],
                lock['pair'],
                lock['lock_end_time'],
                lock['reason']] for lock in locks],
                headers=['ID', 'Pair', 'Until', 'Reason'],
                tablefmt='simple')
            message = f"<pre>{escape(message)}</pre>"
            logger.debug(message)
            self._send_msg(message, parse_mode=ParseMode.HTML)

    @authorized_only
    def _delete_locks(self, update: Update, context: CallbackContext) -> None:
        """
        Handler for /delete_locks.
        Returns the currently active locks
        """
        arg = context.args[0] if context.args and len(context.args) > 0 else None
        lockid = None
        pair = None
        if arg:
            try:
                lockid = int(arg)
            except ValueError:
                pair = arg

        self._rpc._rpc_delete_lock(lockid=lockid, pair=pair)
        self._locks(update, context)

    @authorized_only
    def _whitelist(self, update: Update, context: CallbackContext) -> None:
        """
        Handler for /whitelist
        Shows the currently active whitelist
        """
        try:
            whitelist = self._rpc._rpc_whitelist()

            message = f"Using whitelist `{whitelist['method']}` with {whitelist['length']} pairs\n"
            message += f"`{', '.join(whitelist['whitelist'])}`"

            logger.debug(message)
            self._send_msg(message)
        except RPCException as e:
            self._send_msg(str(e))

    @authorized_only
    def _blacklist(self, update: Update, context: CallbackContext) -> None:
        """
        Handler for /blacklist
        Shows the currently active blacklist
        """
        self.send_blacklist_msg(self._rpc._rpc_blacklist(context.args))

    def send_blacklist_msg(self, blacklist: Dict):
        errmsgs = []
        for pair, error in blacklist['errors'].items():
            errmsgs.append(f"Error adding `{pair}` to blacklist: `{error['error_msg']}`")
        if errmsgs:
            self._send_msg('\n'.join(errmsgs))

        message = f"Blacklist contains {blacklist['length']} pairs\n"
        message += f"`{', '.join(blacklist['blacklist'])}`"

        logger.debug(message)
        self._send_msg(message)

    @authorized_only
    def _blacklist_delete(self, update: Update, context: CallbackContext) -> None:
        """
        Handler for /bl_delete
        Deletes pair(s) from current blacklist
        """
        self.send_blacklist_msg(self._rpc._rpc_blacklist_delete(context.args or []))

    @authorized_only
    def _logs(self, update: Update, context: CallbackContext) -> None:
        """
        Handler for /logs
        Shows the latest logs
        """
        try:
            try:
                limit = int(context.args[0]) if context.args else 10
            except (TypeError, ValueError, IndexError):
                limit = 10
            logs = RPC._rpc_get_logs(limit)['logs']
            msgs = ''
            msg_template = "*{}* {}: {} \\- `{}`"
            for logrec in logs:
                msg = msg_template.format(escape_markdown(logrec[0], version=2),
                                          escape_markdown(logrec[2], version=2),
                                          escape_markdown(logrec[3], version=2),
                                          escape_markdown(logrec[4], version=2))
                if len(msgs + msg) + 10 >= MAX_TELEGRAM_MESSAGE_LENGTH:
                    # Send message immediately if it would become too long
                    self._send_msg(msgs, parse_mode=ParseMode.MARKDOWN_V2)
                    msgs = msg + '\n'
                else:
                    # Append message to messages to send
                    msgs += msg + '\n'

            if msgs:
                self._send_msg(msgs, parse_mode=ParseMode.MARKDOWN_V2)
        except RPCException as e:
            self._send_msg(str(e))

    @authorized_only
    def _edge(self, update: Update, context: CallbackContext) -> None:
        """
        Handler for /edge
        Shows information related to Edge
        """
        try:
            edge_pairs = self._rpc._rpc_edge()
            if not edge_pairs:
                message = '<b>Edge only validated following pairs:</b>'
                self._send_msg(message, parse_mode=ParseMode.HTML)

            for chunk in chunks(edge_pairs, 25):
                edge_pairs_tab = tabulate(chunk, headers='keys', tablefmt='simple')
                message = (f'<b>Edge only validated following pairs:</b>\n'
                           f'<pre>{edge_pairs_tab}</pre>')

                self._send_msg(message, parse_mode=ParseMode.HTML)

        except RPCException as e:
            self._send_msg(str(e))

    @authorized_only
    def _help(self, update: Update, context: CallbackContext) -> None:
        """
        Handler for /help.
        Show commands of the bot
        :param bot: telegram bot
        :param update: message update
        :return: None
        """
        force_enter_text = ("*/forcelong <pair> [<rate>]:* `Instantly buys the given pair. "
                            "Optionally takes a rate at which to buy "
                            "(only applies to limit orders).` \n"
                            )
        if self._rpc._freqtrade.trading_mode != TradingMode.SPOT:
            force_enter_text += ("*/forceshort <pair> [<rate>]:* `Instantly shorts the given pair. "
                                 "Optionally takes a rate at which to sell "
                                 "(only applies to limit orders).` \n")
        message = (
            "_Bot Control_\n"
            "------------\n"
            "*/start:* `Starts the trader`\n"
            "*/stop:* Stops the trader\n"
            "*/stopbuy:* `Stops buying, but handles open trades gracefully` \n"
            "*/forceexit <trade_id>|all:* `Instantly exits the given trade or all trades, "
            "regardless of profit`\n"
            "*/fx <trade_id>|all:* `Alias to /forceexit`\n"
            f"{force_enter_text if self._config.get('force_entry_enable', False) else ''}"
            "*/delete <trade_id>:* `Instantly delete the given trade in the database`\n"
            "*/whitelist:* `Show current whitelist` \n"
            "*/blacklist [pair]:* `Show current blacklist, or adds one or more pairs "
            "to the blacklist.` \n"
            "*/blacklist_delete [pairs]| /bl_delete [pairs]:* "
            "`Delete pair / pattern from blacklist. Will reset on reload_conf.` \n"
            "*/reload_config:* `Reload configuration file` \n"
            "*/unlock <pair|id>:* `Unlock this Pair (or this lock id if it's numeric)`\n"

            "_Current state_\n"
            "------------\n"
            "*/show_config:* `Show running configuration` \n"
            "*/locks:* `Show currently locked pairs`\n"
            "*/balance:* `Show account balance per currency`\n"
            "*/logs [limit]:* `Show latest logs - defaults to 10` \n"
            "*/count:* `Show number of active trades compared to allowed number of trades`\n"
            "*/edge:* `Shows validated pairs by Edge if it is enabled` \n"
            "*/health* `Show latest process timestamp - defaults to 1970-01-01 00:00:00` \n"

            "_Statistics_\n"
            "------------\n"
            "*/status <trade_id>|[table]:* `Lists all open trades`\n"
            "         *<trade_id> :* `Lists one or more specific trades.`\n"
            "                        `Separate multiple <trade_id> with a blank space.`\n"
            "         *table :* `will display trades in a table`\n"
            "                `pending buy orders are marked with an asterisk (*)`\n"
            "                `pending sell orders are marked with a double asterisk (**)`\n"
            "*/buys <pair|none>:* `Shows the enter_tag performance`\n"
            "*/sells <pair|none>:* `Shows the exit reason performance`\n"
            "*/mix_tags <pair|none>:* `Shows combined entry tag + exit reason performance`\n"
            "*/trades [limit]:* `Lists last closed trades (limited to 10 by default)`\n"
            "*/profit [<n>]:* `Lists cumulative profit from all finished trades, "
            "over the last n days`\n"
            "*/performance:* `Show performance of each finished trade grouped by pair`\n"
            "*/daily <n>:* `Shows profit or loss per day, over the last n days`\n"
            "*/weekly <n>:* `Shows statistics per week, over the last n weeks`\n"
            "*/monthly <n>:* `Shows statistics per month, over the last n months`\n"
            "*/stats:* `Shows Wins / losses by Sell reason as well as "
            "Avg. holding durationsfor buys and sells.`\n"
            "*/help:* `This help message`\n"
            "*/version:* `Show version`"
            )

        self._send_msg(message, parse_mode=ParseMode.MARKDOWN)

    @authorized_only
    def _health(self, update: Update, context: CallbackContext) -> None:
        """
        Handler for /health
        Shows the last process timestamp
        """
        try:
            health = self._rpc._health()
            message = f"Last process: `{health['last_process_loc']}`"
            self._send_msg(message)
        except RPCException as e:
            self._send_msg(str(e))

    @authorized_only
    def _version(self, update: Update, context: CallbackContext) -> None:
        """
        Handler for /version.
        Show version information
        :param bot: telegram bot
        :param update: message update
        :return: None
        """
        strategy_version = self._rpc._freqtrade.strategy.version()
        version_string = f'*Version:* `{__version__}`'
        if strategy_version is not None:
            version_string += f', *Strategy version: * `{strategy_version}`'

        self._send_msg(version_string)

    @authorized_only
    def _show_config(self, update: Update, context: CallbackContext) -> None:
        """
        Handler for /show_config.
        Show config information information
        :param bot: telegram bot
        :param update: message update
        :return: None
        """
        val = RPC._rpc_show_config(self._config, self._rpc._freqtrade.state)

        if val['trailing_stop']:
            sl_info = (
                f"*Initial Stoploss:* `{val['stoploss']}`\n"
                f"*Trailing stop positive:* `{val['trailing_stop_positive']}`\n"
                f"*Trailing stop offset:* `{val['trailing_stop_positive_offset']}`\n"
                f"*Only trail above offset:* `{val['trailing_only_offset_is_reached']}`\n"
            )

        else:
            sl_info = f"*Stoploss:* `{val['stoploss']}`\n"

        if val['position_adjustment_enable']:
            pa_info = (
                f"*Position adjustment:* On\n"
                f"*Max enter position adjustment:* `{val['max_entry_position_adjustment']}`\n"
            )
        else:
            pa_info = "*Position adjustment:* Off\n"

        self._send_msg(
            f"*Mode:* `{'Dry-run' if val['dry_run'] else 'Live'}`\n"
            f"*Exchange:* `{val['exchange']}`\n"
            f"*Market: * `{val['trading_mode']}`\n"
            f"*Stake per trade:* `{val['stake_amount']} {val['stake_currency']}`\n"
            f"*Max open Trades:* `{val['max_open_trades']}`\n"
            f"*Minimum ROI:* `{val['minimal_roi']}`\n"
            f"*Entry strategy:* ```\n{json.dumps(val['entry_pricing'])}```\n"
            f"*Exit strategy:* ```\n{json.dumps(val['exit_pricing'])}```\n"
            f"{sl_info}"
            f"{pa_info}"
            f"*Timeframe:* `{val['timeframe']}`\n"
            f"*Strategy:* `{val['strategy']}`\n"
            f"*Current state:* `{val['state']}`"
        )

    def _update_msg(self, query: CallbackQuery, msg: str, callback_path: str = "",
                    reload_able: bool = False, parse_mode: str = ParseMode.MARKDOWN) -> None:
        if reload_able:
            reply_markup = InlineKeyboardMarkup([
                [InlineKeyboardButton("Refresh", callback_data=callback_path)],
            ])
        else:
            reply_markup = InlineKeyboardMarkup([[]])
        msg += "\nUpdated: {}".format(datetime.now().ctime())
        if not query.message:
            return
        chat_id = query.message.chat_id
        message_id = query.message.message_id

        try:
            self._updater.bot.edit_message_text(
                chat_id=chat_id,
                message_id=message_id,
                text=msg,
                parse_mode=parse_mode,
                reply_markup=reply_markup
            )
        except BadRequest as e:
            if 'not modified' in e.message.lower():
                pass
            else:
                logger.warning('TelegramError: %s', e.message)
        except TelegramError as telegram_err:
            logger.warning('TelegramError: %s! Giving up on that message.', telegram_err.message)

    def _send_msg(self, msg: str, parse_mode: str = ParseMode.MARKDOWN,
                  disable_notification: bool = False,
                  keyboard: List[List[InlineKeyboardButton]] = None,
                  callback_path: str = "",
                  reload_able: bool = False,
                  query: Optional[CallbackQuery] = None) -> None:
        """
        Send given markdown message
        :param msg: message
        :param bot: alternative bot
        :param parse_mode: telegram parse mode
        :return: None
        """
        reply_markup: Union[InlineKeyboardMarkup, ReplyKeyboardMarkup]
        if query:
            self._update_msg(query=query, msg=msg, parse_mode=parse_mode,
                             callback_path=callback_path, reload_able=reload_able)
            return
        if reload_able and self._config['telegram'].get('reload', True):
            reply_markup = InlineKeyboardMarkup([
                [InlineKeyboardButton("Refresh", callback_data=callback_path)]])
        else:
            if keyboard is not None:
                reply_markup = InlineKeyboardMarkup(keyboard, resize_keyboard=True)
            else:
                reply_markup = ReplyKeyboardMarkup(self._keyboard, resize_keyboard=True)
        try:
            try:
                self._updater.bot.send_message(
                    self._config['telegram']['chat_id'],
                    text=msg,
                    parse_mode=parse_mode,
                    reply_markup=reply_markup,
                    disable_notification=disable_notification,
                )
            except NetworkError as network_err:
                # Sometimes the telegram server resets the current connection,
                # if this is the case we send the message again.
                logger.warning(
                    'Telegram NetworkError: %s! Trying one more time.',
                    network_err.message
                )
                self._updater.bot.send_message(
                    self._config['telegram']['chat_id'],
                    text=msg,
                    parse_mode=parse_mode,
                    reply_markup=reply_markup,
                    disable_notification=disable_notification,
                )
        except TelegramError as telegram_err:
            logger.warning(
                'TelegramError: %s! Giving up on that message.',
                telegram_err.message
            )<|MERGE_RESOLUTION|>--- conflicted
+++ resolved
@@ -274,12 +274,8 @@
             f"{emoji} *{self._exchange_from_msg(msg)}:*"
             f" {entry_side['entered'] if is_fill else entry_side['enter']} {msg['pair']}"
             f" (#{msg['trade_id']})\n"
-<<<<<<< HEAD
         )
-=======
-            )
         message += self._add_analyzed_candle(msg['pair'])
->>>>>>> 75e190ff
         message += f"*Enter Tag:* `{msg['enter_tag']}`\n" if msg.get('enter_tag') else ""
         message += f"*Amount:* `{msg['amount']:.8f}`\n"
         if msg.get('leverage') and msg.get('leverage', 1.0) != 1.0:
@@ -343,12 +339,8 @@
         message = (
             f"{msg['emoji']} *{self._exchange_from_msg(msg)}:* "
             f"{'Exited' if is_fill else 'Exiting'} {msg['pair']} (#{msg['trade_id']})\n"
-<<<<<<< HEAD
+            f"{self._add_analyzed_candle(msg['pair'])}"
             f"*{f'{profit_prefix}Profit' if is_fill else f'Unrealized {profit_prefix}Profit'}:* "
-=======
-            f"{self._add_analyzed_candle(msg['pair'])}"
-            f"*{'Profit' if is_fill else 'Unrealized Profit'}:* "
->>>>>>> 75e190ff
             f"`{msg['profit_ratio']:.2%}{msg['profit_extra']}`\n"
             f"{cp_extra}"
             f"*Enter Tag:* `{msg['enter_tag']}`\n"
