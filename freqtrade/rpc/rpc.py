"""
This module contains class to define a RPC communications
"""
import logging
from abc import abstractmethod
<<<<<<< HEAD
from datetime import timedelta, datetime, date
from decimal import Decimal
from enum import Enum
from typing import Dict, Any, List
=======
from datetime import date, datetime, timedelta
from decimal import Decimal
from typing import Any, Dict, List, Tuple
>>>>>>> bd46b4fa

import arrow
import sqlalchemy as sql
from numpy import mean, nan_to_num
from pandas import DataFrame

from freqtrade.misc import shorten_date
from freqtrade.persistence import Trade
from freqtrade.state import State

logger = logging.getLogger(__name__)


class RPCMessageType(Enum):
    STATUS_NOTIFICATION = 'status'
    BUY_NOTIFICATION = 'buy'
    SELL_NOTIFICATION = 'sell'

    def __repr__(self):
        return self.value


class RPCException(Exception):
    """
    Should be raised with a rpc-formatted message in an _rpc_* method
    if the required state is wrong, i.e.:

    raise RPCException('*Status:* `no active trade`')
    """
    def __init__(self, message: str) -> None:
        super().__init__(self)
        self.message = message

    def __str__(self):
        return self.message


class RPC(object):
    """
    RPC class can be used to have extra feature, like bot data, and access to DB data
    """
    def __init__(self, freqtrade) -> None:
        """
        Initializes all enabled rpc modules
        :param freqtrade: Instance of a freqtrade bot
        :return: None
        """
        self._freqtrade = freqtrade

    @property
    def name(self) -> str:
        """ Returns the lowercase name of the implementation """
        return self.__class__.__name__.lower()

    @abstractmethod
    def cleanup(self) -> None:
        """ Cleanup pending module resources """

    @abstractmethod
    def send_msg(self, msg: Dict[str, str]) -> None:
        """ Sends a message to all registered rpc modules """

    def _rpc_trade_status(self) -> List[Dict[str, Any]]:
        """
        Below follows the RPC backend it is prefixed with rpc_ to raise awareness that it is
        a remotely exposed function
        """
        # Fetch open trade
        trades = Trade.query.filter(Trade.is_open.is_(True)).all()
        if self._freqtrade.state != State.RUNNING:
            raise RPCException('trader is not running')
        elif not trades:
            raise RPCException('no active trade')
        else:
            results = []
            for trade in trades:
                order = None
                if trade.open_order_id:
                    order = self._freqtrade.exchange.get_order(trade.open_order_id, trade.pair)
                # calculate profit and send message to user
                current_rate = self._freqtrade.exchange.get_ticker(trade.pair, False)['bid']
                current_profit = trade.calc_profit_percent(current_rate)
                fmt_close_profit = (f'{round(trade.close_profit * 100, 2):.2f}%'
                                    if trade.close_profit else None)
<<<<<<< HEAD
                results.append(dict(
                    trade_id=trade.id,
                    pair=trade.pair,
                    market_url=self._freqtrade.exchange.get_pair_detail_url(trade.pair),
                    date=arrow.get(trade.open_date),
                    open_rate=trade.open_rate,
                    close_rate=trade.close_rate,
                    current_rate=current_rate,
                    amount=round(trade.amount, 8),
                    close_profit=fmt_close_profit,
                    current_profit=round(current_profit * 100, 2),
                    open_order='({} {} rem={:.8f})'.format(
                      order['type'], order['side'], order['remaining']
                    ) if order else None,
                ))
            return results
=======
                market_url = self._freqtrade.exchange.get_pair_detail_url(trade.pair)
                trade_date = arrow.get(trade.open_date).humanize()
                open_rate = trade.open_rate
                close_rate = trade.close_rate
                amount = round(trade.amount, 8)
                current_profit = round(current_profit * 100, 2)
                open_order = ''
                if order:
                    order_type = order['type']
                    order_side = order['side']
                    order_rem = order['remaining']
                    open_order = f'({order_type} {order_side} rem={order_rem:.8f})'

                message = f"*Trade ID:* `{trade.id}`\n" \
                          f"*Current Pair:* [{trade.pair}]({market_url})\n" \
                          f"*Open Since:* `{trade_date}`\n" \
                          f"*Amount:* `{amount}`\n" \
                          f"*Open Rate:* `{open_rate:.8f}`\n" \
                          f"*Close Rate:* `{close_rate}`\n" \
                          f"*Current Rate:* `{current_rate:.8f}`\n" \
                          f"*Close Profit:* `{fmt_close_profit}`\n" \
                          f"*Current Profit:* `{current_profit:.2f}%`\n" \
                          f"*Open Order:* `{open_order}`"\

                result.append(message)
            return result
>>>>>>> bd46b4fa

    def _rpc_status_table(self) -> DataFrame:
        trades = Trade.query.filter(Trade.is_open.is_(True)).all()
        if self._freqtrade.state != State.RUNNING:
            raise RPCException('trader is not running')
        elif not trades:
            raise RPCException('no active order')
        else:
            trades_list = []
            for trade in trades:
                # calculate profit and send message to user
                current_rate = self._freqtrade.exchange.get_ticker(trade.pair, False)['bid']
                trade_perc = (100 * trade.calc_profit_percent(current_rate))
                trades_list.append([
                    trade.id,
                    trade.pair,
                    shorten_date(arrow.get(trade.open_date).humanize(only_distance=True)),
                    f'{trade_perc:.2f}%'
                ])

            columns = ['ID', 'Pair', 'Since', 'Profit']
            df_statuses = DataFrame.from_records(trades_list, columns=columns)
            df_statuses = df_statuses.set_index(columns[0])
            return df_statuses

    def _rpc_daily_profit(
            self, timescale: int,
            stake_currency: str, fiat_display_currency: str) -> List[List[Any]]:
        today = datetime.utcnow().date()
        profit_days: Dict[date, Dict] = {}

        if not (isinstance(timescale, int) and timescale > 0):
            raise RPCException('timescale must be an integer greater than 0')

        fiat = self._freqtrade.fiat_converter
        for day in range(0, timescale):
            profitday = today - timedelta(days=day)
            trades = Trade.query \
                .filter(Trade.is_open.is_(False)) \
                .filter(Trade.close_date >= profitday)\
                .filter(Trade.close_date < (profitday + timedelta(days=1)))\
                .order_by(Trade.close_date)\
                .all()
            curdayprofit = sum(trade.calc_profit() for trade in trades)
            profit_days[profitday] = {
                'amount': f'{curdayprofit:.8f}',
                'trades': len(trades)
            }

        return [
            [
                key,
                '{value:.8f} {symbol}'.format(
                    value=float(value['amount']),
                    symbol=stake_currency
                ),
                '{value:.3f} {symbol}'.format(
                    value=fiat.convert_amount(
                        value['amount'],
                        stake_currency,
                        fiat_display_currency
                    ),
                    symbol=fiat_display_currency
                ),
                '{value} trade{s}'.format(
                    value=value['trades'],
                    s='' if value['trades'] < 2 else 's'
                ),
            ]
            for key, value in profit_days.items()
        ]

    def _rpc_trade_statistics(
            self, stake_currency: str, fiat_display_currency: str) -> Dict[str, Any]:
        """ Returns cumulative profit statistics """
        trades = Trade.query.order_by(Trade.id).all()

        profit_all_coin = []
        profit_all_percent = []
        profit_closed_coin = []
        profit_closed_percent = []
        durations = []

        for trade in trades:
            current_rate: float = 0.0

            if not trade.open_rate:
                continue
            if trade.close_date:
                durations.append((trade.close_date - trade.open_date).total_seconds())

            if not trade.is_open:
                profit_percent = trade.calc_profit_percent()
                profit_closed_coin.append(trade.calc_profit())
                profit_closed_percent.append(profit_percent)
            else:
                # Get current rate
                current_rate = self._freqtrade.exchange.get_ticker(trade.pair, False)['bid']
                profit_percent = trade.calc_profit_percent(rate=current_rate)

            profit_all_coin.append(
                trade.calc_profit(rate=Decimal(trade.close_rate or current_rate))
            )
            profit_all_percent.append(profit_percent)

        best_pair = Trade.session.query(
            Trade.pair, sql.func.sum(Trade.close_profit).label('profit_sum')
        ).filter(Trade.is_open.is_(False)) \
            .group_by(Trade.pair) \
            .order_by(sql.text('profit_sum DESC')).first()

        if not best_pair:
            raise RPCException('no closed trade')

        bp_pair, bp_rate = best_pair

        # FIX: we want to keep fiatconverter in a state/environment,
        #      doing this will utilize its caching functionallity, instead we reinitialize it here
        fiat = self._freqtrade.fiat_converter
        # Prepare data to display
        profit_closed_coin_sum = round(sum(profit_closed_coin), 8)
        profit_closed_percent = round(nan_to_num(mean(profit_closed_percent)) * 100, 2)
        profit_closed_fiat = fiat.convert_amount(
            profit_closed_coin_sum,
            stake_currency,
            fiat_display_currency
        )
        profit_all_coin_sum = round(sum(profit_all_coin), 8)
        profit_all_percent = round(nan_to_num(mean(profit_all_percent)) * 100, 2)
        profit_all_fiat = fiat.convert_amount(
            profit_all_coin_sum,
            stake_currency,
            fiat_display_currency
        )
        num = float(len(durations) or 1)
        return {
            'profit_closed_coin': profit_closed_coin_sum,
            'profit_closed_percent': profit_closed_percent,
            'profit_closed_fiat': profit_closed_fiat,
            'profit_all_coin': profit_all_coin_sum,
            'profit_all_percent': profit_all_percent,
            'profit_all_fiat': profit_all_fiat,
            'trade_count': len(trades),
            'first_trade_date': arrow.get(trades[0].open_date).humanize(),
            'latest_trade_date': arrow.get(trades[-1].open_date).humanize(),
            'avg_duration': str(timedelta(seconds=sum(durations) / num)).split('.')[0],
            'best_pair': bp_pair,
            'best_rate': round(bp_rate * 100, 2),
        }

    def _rpc_balance(self, fiat_display_currency: str) -> Dict:
        """ Returns current account balance per crypto """
        output = []
        total = 0.0
        for coin, balance in self._freqtrade.exchange.get_balances().items():
            if not balance['total']:
                continue

            if coin == 'BTC':
                rate = 1.0
            else:
                if coin == 'USDT':
                    rate = 1.0 / self._freqtrade.exchange.get_ticker('BTC/USDT', False)['bid']
                else:
                    rate = self._freqtrade.exchange.get_ticker(coin + '/BTC', False)['bid']
            est_btc: float = rate * balance['total']
            total = total + est_btc
            output.append({
                'currency': coin,
                'available': balance['free'],
                'balance': balance['total'],
                'pending': balance['used'],
                'est_btc': est_btc,
            })
        if total == 0.0:
            raise RPCException('all balances are zero')

        fiat = self._freqtrade.fiat_converter
        symbol = fiat_display_currency
        value = fiat.convert_amount(total, 'BTC', symbol)
        return {
            'currencies': output,
            'total': total,
            'symbol': symbol,
            'value': value,
        }

    def _rpc_start(self) -> Dict[str, str]:
        """ Handler for start """
        if self._freqtrade.state == State.RUNNING:
            return {'status': 'already running'}

        self._freqtrade.state = State.RUNNING
        return {'status': 'starting trader ...'}

    def _rpc_stop(self) -> Dict[str, str]:
        """ Handler for stop """
        if self._freqtrade.state == State.RUNNING:
            self._freqtrade.state = State.STOPPED
            return {'status': 'stopping trader ...'}

        return {'status': 'already stopped'}

    def _rpc_reload_conf(self) -> Dict[str, str]:
        """ Handler for reload_conf. """
        self._freqtrade.state = State.RELOAD_CONF
        return {'status': 'reloading config ...'}

    def _rpc_forcesell(self, trade_id) -> None:
        """
        Handler for forcesell <id>.
        Sells the given trade at current price
        """
        def _exec_forcesell(trade: Trade) -> None:
            # Check if there is there is an open order
            if trade.open_order_id:
                order = self._freqtrade.exchange.get_order(trade.open_order_id, trade.pair)

                # Cancel open LIMIT_BUY orders and close trade
                if order and order['status'] == 'open' \
                        and order['type'] == 'limit' \
                        and order['side'] == 'buy':
                    self._freqtrade.exchange.cancel_order(trade.open_order_id, trade.pair)
                    trade.close(order.get('price') or trade.open_rate)
                    # Do the best effort, if we don't know 'filled' amount, don't try selling
                    if order['filled'] is None:
                        return
                    trade.amount = order['filled']

                # Ignore trades with an attached LIMIT_SELL order
                if order and order['status'] == 'open' \
                        and order['type'] == 'limit' \
                        and order['side'] == 'sell':
                    return

            # Get current rate and execute sell
            current_rate = self._freqtrade.exchange.get_ticker(trade.pair, False)['bid']
            self._freqtrade.execute_sell(trade, current_rate)
        # ---- EOF def _exec_forcesell ----

        if self._freqtrade.state != State.RUNNING:
            raise RPCException('trader is not running')

        if trade_id == 'all':
            # Execute sell for all open orders
            for trade in Trade.query.filter(Trade.is_open.is_(True)).all():
                _exec_forcesell(trade)
            return

        # Query for trade
        trade = Trade.query.filter(
            sql.and_(
                Trade.id == trade_id,
                Trade.is_open.is_(True)
            )
        ).first()
        if not trade:
            logger.warning('forcesell: Invalid argument received')
            raise RPCException('invalid argument')

        _exec_forcesell(trade)
        Trade.session.flush()

    def _rpc_performance(self) -> List[Dict]:
        """
        Handler for performance.
        Shows a performance statistic from finished trades
        """
        if self._freqtrade.state != State.RUNNING:
            raise RPCException('trader is not running')

        pair_rates = Trade.session.query(Trade.pair,
                                         sql.func.sum(Trade.close_profit).label('profit_sum'),
                                         sql.func.count(Trade.pair).label('count')) \
            .filter(Trade.is_open.is_(False)) \
            .group_by(Trade.pair) \
            .order_by(sql.text('profit_sum DESC')) \
            .all()
        return [
            {'pair': pair, 'profit': round(rate * 100, 2), 'count': count}
            for pair, rate, count in pair_rates
        ]

    def _rpc_count(self) -> List[Trade]:
        """ Returns the number of trades running """
        if self._freqtrade.state != State.RUNNING:
            raise RPCException('trader is not running')

        return Trade.query.filter(Trade.is_open.is_(True)).all()<|MERGE_RESOLUTION|>--- conflicted
+++ resolved
@@ -3,16 +3,9 @@
 """
 import logging
 from abc import abstractmethod
-<<<<<<< HEAD
-from datetime import timedelta, datetime, date
-from decimal import Decimal
-from enum import Enum
-from typing import Dict, Any, List
-=======
 from datetime import date, datetime, timedelta
 from decimal import Decimal
 from typing import Any, Dict, List, Tuple
->>>>>>> bd46b4fa
 
 import arrow
 import sqlalchemy as sql
@@ -26,15 +19,6 @@
 logger = logging.getLogger(__name__)
 
 
-class RPCMessageType(Enum):
-    STATUS_NOTIFICATION = 'status'
-    BUY_NOTIFICATION = 'buy'
-    SELL_NOTIFICATION = 'sell'
-
-    def __repr__(self):
-        return self.value
-
-
 class RPCException(Exception):
     """
     Should be raised with a rpc-formatted message in an _rpc_* method
@@ -42,12 +26,7 @@
 
     raise RPCException('*Status:* `no active trade`')
     """
-    def __init__(self, message: str) -> None:
-        super().__init__(self)
-        self.message = message
-
-    def __str__(self):
-        return self.message
+    pass
 
 
 class RPC(object):
@@ -62,20 +41,20 @@
         """
         self._freqtrade = freqtrade
 
-    @property
-    def name(self) -> str:
-        """ Returns the lowercase name of the implementation """
-        return self.__class__.__name__.lower()
-
     @abstractmethod
     def cleanup(self) -> None:
         """ Cleanup pending module resources """
 
+    @property
     @abstractmethod
-    def send_msg(self, msg: Dict[str, str]) -> None:
+    def name(self) -> str:
+        """ Returns the lowercase name of this module """
+
+    @abstractmethod
+    def send_msg(self, msg: str) -> None:
         """ Sends a message to all registered rpc modules """
 
-    def _rpc_trade_status(self) -> List[Dict[str, Any]]:
+    def _rpc_trade_status(self) -> List[str]:
         """
         Below follows the RPC backend it is prefixed with rpc_ to raise awareness that it is
         a remotely exposed function
@@ -83,11 +62,11 @@
         # Fetch open trade
         trades = Trade.query.filter(Trade.is_open.is_(True)).all()
         if self._freqtrade.state != State.RUNNING:
-            raise RPCException('trader is not running')
+            raise RPCException('*Status:* `trader is not running`')
         elif not trades:
-            raise RPCException('no active trade')
+            raise RPCException('*Status:* `no active trade`')
         else:
-            results = []
+            result = []
             for trade in trades:
                 order = None
                 if trade.open_order_id:
@@ -97,24 +76,6 @@
                 current_profit = trade.calc_profit_percent(current_rate)
                 fmt_close_profit = (f'{round(trade.close_profit * 100, 2):.2f}%'
                                     if trade.close_profit else None)
-<<<<<<< HEAD
-                results.append(dict(
-                    trade_id=trade.id,
-                    pair=trade.pair,
-                    market_url=self._freqtrade.exchange.get_pair_detail_url(trade.pair),
-                    date=arrow.get(trade.open_date),
-                    open_rate=trade.open_rate,
-                    close_rate=trade.close_rate,
-                    current_rate=current_rate,
-                    amount=round(trade.amount, 8),
-                    close_profit=fmt_close_profit,
-                    current_profit=round(current_profit * 100, 2),
-                    open_order='({} {} rem={:.8f})'.format(
-                      order['type'], order['side'], order['remaining']
-                    ) if order else None,
-                ))
-            return results
-=======
                 market_url = self._freqtrade.exchange.get_pair_detail_url(trade.pair)
                 trade_date = arrow.get(trade.open_date).humanize()
                 open_rate = trade.open_rate
@@ -141,14 +102,13 @@
 
                 result.append(message)
             return result
->>>>>>> bd46b4fa
 
     def _rpc_status_table(self) -> DataFrame:
         trades = Trade.query.filter(Trade.is_open.is_(True)).all()
         if self._freqtrade.state != State.RUNNING:
-            raise RPCException('trader is not running')
+            raise RPCException('*Status:* `trader is not running`')
         elif not trades:
-            raise RPCException('no active order')
+            raise RPCException('*Status:* `no active order`')
         else:
             trades_list = []
             for trade in trades:
@@ -174,7 +134,7 @@
         profit_days: Dict[date, Dict] = {}
 
         if not (isinstance(timescale, int) and timescale > 0):
-            raise RPCException('timescale must be an integer greater than 0')
+            raise RPCException('*Daily [n]:* `must be an integer greater than 0`')
 
         fiat = self._freqtrade.fiat_converter
         for day in range(0, timescale):
@@ -254,7 +214,7 @@
             .order_by(sql.text('profit_sum DESC')).first()
 
         if not best_pair:
-            raise RPCException('no closed trade')
+            raise RPCException('*Status:* `no closed trade`')
 
         bp_pair, bp_rate = best_pair
 
@@ -262,26 +222,26 @@
         #      doing this will utilize its caching functionallity, instead we reinitialize it here
         fiat = self._freqtrade.fiat_converter
         # Prepare data to display
-        profit_closed_coin_sum = round(sum(profit_closed_coin), 8)
+        profit_closed_coin = round(sum(profit_closed_coin), 8)
         profit_closed_percent = round(nan_to_num(mean(profit_closed_percent)) * 100, 2)
         profit_closed_fiat = fiat.convert_amount(
-            profit_closed_coin_sum,
+            profit_closed_coin,
             stake_currency,
             fiat_display_currency
         )
-        profit_all_coin_sum = round(sum(profit_all_coin), 8)
+        profit_all_coin = round(sum(profit_all_coin), 8)
         profit_all_percent = round(nan_to_num(mean(profit_all_percent)) * 100, 2)
         profit_all_fiat = fiat.convert_amount(
-            profit_all_coin_sum,
+            profit_all_coin,
             stake_currency,
             fiat_display_currency
         )
         num = float(len(durations) or 1)
         return {
-            'profit_closed_coin': profit_closed_coin_sum,
+            'profit_closed_coin': profit_closed_coin,
             'profit_closed_percent': profit_closed_percent,
             'profit_closed_fiat': profit_closed_fiat,
-            'profit_all_coin': profit_all_coin_sum,
+            'profit_all_coin': profit_all_coin,
             'profit_all_percent': profit_all_percent,
             'profit_all_fiat': profit_all_fiat,
             'trade_count': len(trades),
@@ -292,7 +252,7 @@
             'best_rate': round(bp_rate * 100, 2),
         }
 
-    def _rpc_balance(self, fiat_display_currency: str) -> Dict:
+    def _rpc_balance(self, fiat_display_currency: str) -> Tuple[List[Dict], float, str, float]:
         """ Returns current account balance per crypto """
         output = []
         total = 0.0
@@ -309,47 +269,45 @@
                     rate = self._freqtrade.exchange.get_ticker(coin + '/BTC', False)['bid']
             est_btc: float = rate * balance['total']
             total = total + est_btc
-            output.append({
-                'currency': coin,
-                'available': balance['free'],
-                'balance': balance['total'],
-                'pending': balance['used'],
-                'est_btc': est_btc,
-            })
+            output.append(
+                {
+                    'currency': coin,
+                    'available': balance['free'],
+                    'balance': balance['total'],
+                    'pending': balance['used'],
+                    'est_btc': est_btc
+                }
+            )
         if total == 0.0:
-            raise RPCException('all balances are zero')
+            raise RPCException('`All balances are zero.`')
 
         fiat = self._freqtrade.fiat_converter
         symbol = fiat_display_currency
         value = fiat.convert_amount(total, 'BTC', symbol)
-        return {
-            'currencies': output,
-            'total': total,
-            'symbol': symbol,
-            'value': value,
-        }
-
-    def _rpc_start(self) -> Dict[str, str]:
+        return output, total, symbol, value
+
+    def _rpc_start(self) -> str:
         """ Handler for start """
         if self._freqtrade.state == State.RUNNING:
-            return {'status': 'already running'}
+            return '*Status:* `already running`'
 
         self._freqtrade.state = State.RUNNING
-        return {'status': 'starting trader ...'}
-
-    def _rpc_stop(self) -> Dict[str, str]:
+        return '`Starting trader ...`'
+
+    def _rpc_stop(self) -> str:
         """ Handler for stop """
         if self._freqtrade.state == State.RUNNING:
             self._freqtrade.state = State.STOPPED
-            return {'status': 'stopping trader ...'}
-
-        return {'status': 'already stopped'}
-
-    def _rpc_reload_conf(self) -> Dict[str, str]:
+            return '`Stopping trader ...`'
+
+        return '*Status:* `already stopped`'
+
+    def _rpc_reload_conf(self) -> str:
         """ Handler for reload_conf. """
         self._freqtrade.state = State.RELOAD_CONF
-        return {'status': 'reloading config ...'}
-
+        return '*Status:* `Reloading config ...`'
+
+    # FIX: no test for this!!!!
     def _rpc_forcesell(self, trade_id) -> None:
         """
         Handler for forcesell <id>.
@@ -383,7 +341,7 @@
         # ---- EOF def _exec_forcesell ----
 
         if self._freqtrade.state != State.RUNNING:
-            raise RPCException('trader is not running')
+            raise RPCException('`trader is not running`')
 
         if trade_id == 'all':
             # Execute sell for all open orders
@@ -400,7 +358,7 @@
         ).first()
         if not trade:
             logger.warning('forcesell: Invalid argument received')
-            raise RPCException('invalid argument')
+            raise RPCException('Invalid argument.')
 
         _exec_forcesell(trade)
         Trade.session.flush()
@@ -411,7 +369,7 @@
         Shows a performance statistic from finished trades
         """
         if self._freqtrade.state != State.RUNNING:
-            raise RPCException('trader is not running')
+            raise RPCException('`trader is not running`')
 
         pair_rates = Trade.session.query(Trade.pair,
                                          sql.func.sum(Trade.close_profit).label('profit_sum'),
@@ -428,6 +386,6 @@
     def _rpc_count(self) -> List[Trade]:
         """ Returns the number of trades running """
         if self._freqtrade.state != State.RUNNING:
-            raise RPCException('trader is not running')
+            raise RPCException('`trader is not running`')
 
         return Trade.query.filter(Trade.is_open.is_(True)).all()