--- conflicted
+++ resolved
@@ -95,13 +95,7 @@
         except (KeyError, AttributeError):
             raise OperationalException(f'Exchange {name} is not supported')
 
-<<<<<<< HEAD
-        # check if config requests sandbox, if so use ['test'] from url
-        if (exchange_config.get('sandbox')):
-            api.urls['api'] = api.urls['test']
-=======
         self.set_sandbox(api, exchange_config, name)
->>>>>>> dd710717
 
         return api
 
