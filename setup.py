--- conflicted
+++ resolved
@@ -7,6 +7,7 @@
     exit(1)
 
 from freqtrade import __version__
+
 
 setup(name='freqtrade',
       version=__version__,
@@ -34,13 +35,9 @@
           'TA-Lib',
           'tabulate',
           'cachetools',
-<<<<<<< HEAD
           'coinmarketcap',
           'boto3'
 
-=======
-          'coinmarketcap'
->>>>>>> d76ead27
       ],
       include_package_data=True,
       zip_safe=False,
